package mill.bsp

import ammonite.runtime.SpecialClassLoader
import ch.epfl.scala.bsp4j._
import coursier.Resolve
import java.net.URL
import mill._
import mill.api.Result.Success
import mill.api.{PathRef, Strict}
import mill.define._
import mill.eval.{Evaluator, _}
import mill.scalajslib.ScalaJSModule
import mill.scalalib._
import mill.scalalib.Lib.{
  depToDependency,
  resolveDependencies,
  scalaRuntimeIvyDeps
}
import mill.scalalib.api.Util
import mill.scalanativelib._
import mill.util.Ctx
import os.{Path, exists}
import scala.collection.JavaConverters._
import scala.util.Try

/**
 * Utilities for translating the mill build into
 * BSP information like BuildTargets and BuildTargetIdentifiers
 */
object ModuleUtils {

  /**
   * Resolve all the mill modules contained in the project
   * */
  def getModules(evaluator: Evaluator): Seq[JavaModule] =
    evaluator.rootModule.millInternal.segmentsToModules.values.collect {
      case m: JavaModule => m
    }.toSeq

  /**
   * Resolve a mill modules given a target identifier
   * */
  def getModule(targetId: BuildTargetIdentifier,
                modules: Seq[JavaModule]): JavaModule =
    modules
      .find(getTargetId(_) == targetId)
      .getOrElse(throw new IllegalArgumentException(
        s"No module found for target id ${targetId.getUri}"))

  /**
   * Compute mapping between all the JavaModules contained in the
   * working directory ( has to be a mill-based project ) and
   * BSP BuildTargets ( mill modules correspond one-to-one to
   * bsp build targets ).
   *
   * @param modules            All JavaModules contained in the working
   *                           directory of the mill project
   * @param evaluator          The mill evaluator that can resolve information
   *                           about the mill project
   * @return JavaModule -> BuildTarget mapping
   */
<<<<<<< HEAD
  def getTargets(modules: Seq[JavaModule], evaluator: Evaluator): Seq[BuildTarget] = {
=======
  def getTargets(modules: Seq[JavaModule], evaluator: Evaluator)(
      implicit ctx: Ctx.Log): Seq[BuildTarget] = {
>>>>>>> 2e458833
    val targets = modules.map(module => getTarget(module, evaluator))
    val millBuildTarget = getMillBuildTarget(evaluator, modules)

    millBuildTarget +: targets
  }

  def getMillBuildTargetId(evaluator: Evaluator): BuildTargetIdentifier =
    new BuildTargetIdentifier(
      evaluator.rootModule.millSourcePath.toNIO.toUri.toString)

  /**
   * Compute the BuildTarget for the Mill build (build.sc files)
   *
   * @param evaluator   mill evaluator that can resolve
   *                    build information
   * @return the Mill BuildTarget
   */
<<<<<<< HEAD
  def getMillBuildTarget(
      evaluator: Evaluator,
      modules: Seq[JavaModule]
  ): BuildTarget = {
=======
  def getMillBuildTarget(evaluator: Evaluator, modules: Seq[JavaModule])(
      implicit ctx: Ctx.Log): BuildTarget = {
>>>>>>> 2e458833
    val target = new BuildTarget(
      getMillBuildTargetId(evaluator),
      Seq.empty[String].asJava,
      Seq("scala").asJava,
      Seq.empty[BuildTargetIdentifier].asJava,
      new BuildTargetCapabilities(false, false, false)
    )
    target.setBaseDirectory(
      evaluator.rootModule.millSourcePath.toNIO.toUri.toString)
    target.setDataKind(BuildTargetDataKind.SCALA)
    target.setTags(
      Seq(BuildTargetTag.LIBRARY, BuildTargetTag.APPLICATION).asJava)
    target.setDisplayName("mill-build")

    val scalaOrganization = "org.scala-lang"
    val scalaLibDep =
      scalaRuntimeIvyDeps(scalaOrganization, BuildInfo.scalaVersion)

    val repos = Evaluator
      .evalOrElse(evaluator, T.traverse(modules)(_.repositoriesTask), Seq.empty)
      .flatten
      .distinct

    val classpath: Seq[PathRef] = Evaluator
      .evalOrElse(
        evaluator,
        T.task {
          resolveDependencies(
            repos,
            depToDependency(_, BuildInfo.scalaVersion),
            scalaLibDep,
            ctx = Some(T.ctx)
          )
        },
        Agg.empty
      )
      .iterator
      .toSeq

    target.setData(
      new ScalaBuildTarget(
        scalaOrganization,
        BuildInfo.scalaVersion,
        Util.scalaBinaryVersion(BuildInfo.scalaVersion),
        ScalaPlatform.JVM,
        classpath.map(_.path.toNIO.toUri.toString).asJava
      )
    )

    target
  }

  def getMillBuildClasspath(evaluator: Evaluator,
                            sources: Boolean): Seq[String] = {

    /** On Windows, URLs follow an peculiar representation in Java
     * scala> java.nio.file.Paths.get(".").toAbsolutePath.toUri.toURL
     * java.net.URL = file:/C:/Users/Developer/mill/./
     *
     * From this, we wish to get a Path back, and the way to do this is:
     *
     * scala> java.nio.file.Paths.get((java.nio.file.Paths.get(".").toAbsolutePath.toUri.toURL).toURI)
     * java.nio.file.Path = C:\Users\Developer\mill\.
     *
     * Unit testing for this is more challenging because the WindowsFileSystem instance is a sun.nio.fs package,
     * rather than a standard package.
     *
     * The solution here, compared to the previous code, is to reduce the number of conversions;
     * the key loss happens when you do (URL).getFile.
     * scala> java.nio.file.Paths.get(".").toAbsolutePath.toUri.toURL
     * java.net.URL = file:/C:/Users/Developer/mill/./
     * scala> java.nio.file.Paths.get(".").toAbsolutePath.toUri.toURL.getFile
     * String = /C:/Users/Developer/mill/./
     *  */
    val classpath: Seq[Path] = Try(
      evaluator.rootModule.getClass.getClassLoader
        .asInstanceOf[SpecialClassLoader])
      .fold(_ => Seq.empty, _.allJars)
      .map(url => Path(java.nio.file.Paths.get(url.toURI)))

    val millJars: Seq[Path] = resolveDependencies(
      Resolve.defaultRepositories,
      depToDependency(_, BuildInfo.scalaVersion),
      BuildInfo.millEmbeddedDeps.map(d => ivy"$d"),
      sources = sources
    ).asSuccess.toSeq.flatMap(_.value).map(_.path)

    val all = classpath ++ millJars
    val binarySource =
      if (sources) all.filter(url => isPathSourceJar(url))
      else all.filter(url => !isPathSourceJar(url))
    binarySource.filter(path => exists(path)).map(_.wrapped.toString)
  }

  /**
   * Compute the BuildTarget associated with the given mill
   * JavaModule, which is any module present in the working
   * directory, but it's not the root module itself.
   *
   * @param module      any in-project mill module
   * @param evaluator   mill evaluator
   * @return inner BuildTarget
   */
  def getTarget(module: JavaModule, evaluator: Evaluator): BuildTarget = {
    val dataBuildTarget = computeBuildTargetData(module, evaluator)
    val capabilities = getModuleCapabilities(module)
    val buildTargetTag = module match {
      case _: TestModule => Seq(BuildTargetTag.TEST)
      case _: JavaModule =>
        Seq(BuildTargetTag.LIBRARY, BuildTargetTag.APPLICATION)
    }

    val buildTarget = new BuildTarget(
      getTargetId(module),
      buildTargetTag.asJava,
      Seq("scala", "java").asJava,
      (module.moduleDeps ++ module.compileModuleDeps)
        .map(getTargetId)
        .toList
        .asJava,
      capabilities
    )
    if (module.isInstanceOf[ScalaModule]) {
      buildTarget.setDataKind(BuildTargetDataKind.SCALA)
    }
    buildTarget.setData(dataBuildTarget)
    buildTarget.setDisplayName(module.millModuleSegments.render)
    buildTarget
  }

  // obtain the capabilities of the given module ( ex: canCompile, canRun, canTest )
  private[this] def getModuleCapabilities(
      module: JavaModule): BuildTargetCapabilities = {
    val canTest = module match {
      case _: TestModule => true
      case _             => false
    }

    new BuildTargetCapabilities(true, canTest, true)
  }

  /**
   * Evaluate the given task using the given mill evaluator and return
   * its result of type Result
   *
   * @param evaluator mill evalautor
   * @param task      task to evaluate
   * @tparam T
   */
  def getTaskResult[T](evaluator: Evaluator, task: Task[T]): Result[Any] = {
    evaluator.evaluate(Strict.Agg(task)).results(task)
  }

  /**
   * Evaluate the given task using the given mill evaluator and return
   * its result of type T, or the default value of the evaluation failed.
   *
   * @param evaluator    mill evalautor
   * @param task         task to evaluate
   * @param defaultValue default value to return in case of failure
   * @tparam T
   */
  def evaluateInformativeTask[T](evaluator: Evaluator,
                                 task: Task[T],
                                 defaultValue: T): T = {
    val evaluated = evaluator.evaluate(Strict.Agg(task)).results(task)
    evaluated match {
      case Success(_) => evaluated.asSuccess.get.value.asInstanceOf[T]
      case _          => defaultValue
    }
  }

  def getTargetId(module: JavaModule): BuildTargetIdentifier =
    new BuildTargetIdentifier(
      (module.millOuterCtx.millSourcePath / module.millModuleSegments.parts).toNIO.toUri.toString
    )

  def getTarget(moduleHashCode: Int,
                modules: Seq[JavaModule],
                evaluator: Evaluator): Option[BuildTarget] =
    modules.find(_.hashCode == moduleHashCode).map(getTarget(_, evaluator))

  def getTargetId(moduleHashCode: Int,
                  modules: Seq[JavaModule]): Option[BuildTargetIdentifier] =
    modules.find(_.hashCode == moduleHashCode).map(getTargetId)

  def isSourceJar(url: URL): Boolean = url.getFile.endsWith("-sources.jar")

  def isPathSourceJar(path: Path): Boolean =
    path.wrapped.toString.endsWith("-sources.jar")

  // Compute the ScalaBuildTarget from information about the given JavaModule.
  private[this] def computeBuildTargetData(
      module: JavaModule,
      evaluator: Evaluator): ScalaBuildTarget = {
    module match {
      case m: ScalaModule =>
        val scalaVersion =
          evaluateInformativeTask(evaluator, m.scalaVersion, "")
        new ScalaBuildTarget(
          evaluateInformativeTask(evaluator, m.scalaOrganization, ""),
          scalaVersion,
          Util.scalaBinaryVersion(scalaVersion),
          getScalaTargetPlatform(m),
          computeScalaLangDependencies(m, evaluator)
            .map(_.path.toNIO.toUri.toString)
            .iterator
            .toSeq
            .asJava
        )
      case _: JavaModule =>
        new ScalaBuildTarget(
          "org.scala-lang",
          BuildInfo.scalaVersion,
          Util.scalaBinaryVersion(BuildInfo.scalaVersion),
          ScalaPlatform.JVM,
          Seq.empty[String].asJava
        )
      case m =>
        throw new IllegalStateException(
          s"Module type of ${m.millModuleSegments.render} not supported by BSP")
    }
  }

  // Compute all relevant scala dependencies of `module`, like scala-library, scala-compiler,
  // and scala-reflect
  private[this] def computeScalaLangDependencies(
      module: ScalaModule,
      evaluator: Evaluator): Agg[PathRef] = {
    evaluateInformativeTask(
      evaluator,
      module.resolveDeps(module.scalaLibraryIvyDeps),
      Agg.empty[PathRef]) ++
      evaluateInformativeTask(
        evaluator,
        module.scalacPluginClasspath,
        Agg.empty[PathRef]) ++
      evaluateInformativeTask(
        evaluator,
        module.resolveDeps(module.ivyDeps),
        Agg.empty[PathRef]).filter(
        pathRef =>
          pathRef.path.toNIO.toUri.toString.contains("scala-compiler") ||
            pathRef.path.toNIO.toUri.toString.contains("scala-reflect") ||
            pathRef.path.toNIO.toUri.toString.contains("scala-library"))
  }

  // Obtain the scala platform for `module`
  private[this] def getScalaTargetPlatform(
      module: ScalaModule): ScalaPlatform = {
    module match {
      case _: ScalaNativeModule => ScalaPlatform.NATIVE
      case _: ScalaJSModule     => ScalaPlatform.JS
      case _: ScalaModule       => ScalaPlatform.JVM
    }
  }
}<|MERGE_RESOLUTION|>--- conflicted
+++ resolved
@@ -59,12 +59,8 @@
    *                           about the mill project
    * @return JavaModule -> BuildTarget mapping
    */
-<<<<<<< HEAD
-  def getTargets(modules: Seq[JavaModule], evaluator: Evaluator): Seq[BuildTarget] = {
-=======
   def getTargets(modules: Seq[JavaModule], evaluator: Evaluator)(
       implicit ctx: Ctx.Log): Seq[BuildTarget] = {
->>>>>>> 2e458833
     val targets = modules.map(module => getTarget(module, evaluator))
     val millBuildTarget = getMillBuildTarget(evaluator, modules)
 
@@ -82,15 +78,8 @@
    *                    build information
    * @return the Mill BuildTarget
    */
-<<<<<<< HEAD
-  def getMillBuildTarget(
-      evaluator: Evaluator,
-      modules: Seq[JavaModule]
-  ): BuildTarget = {
-=======
   def getMillBuildTarget(evaluator: Evaluator, modules: Seq[JavaModule])(
       implicit ctx: Ctx.Log): BuildTarget = {
->>>>>>> 2e458833
     val target = new BuildTarget(
       getMillBuildTargetId(evaluator),
       Seq.empty[String].asJava,
