--- conflicted
+++ resolved
@@ -194,14 +194,6 @@
   val scalatags = mvn"com.lihaoyi::scalatags:0.13.1".withDottyCompat(scalaVersion)
   def scalaXml = mvn"org.scala-lang.modules::scala-xml:2.3.0"
   // keep in sync with doc/antora/antory.yml
-<<<<<<< HEAD
-  val semanticDBscala = ivy"org.scalameta:::semanticdb-scalac:4.12.4"
-  val semanticDbJava = ivy"com.sourcegraph:semanticdb-java:0.10.3"
-  val sourcecode = ivy"com.lihaoyi::sourcecode:0.4.3-M5"
-  val upickle = ivy"com.lihaoyi::upickle:4.1.0"
-  val windowsAnsi = ivy"io.github.alexarchambault.windows-ansi:windows-ansi:0.0.6"
-  val zinc = ivy"org.scala-sbt::zinc:2.0.0-M3"
-=======
   val semanticDBscala = mvn"org.scalameta:::semanticdb-scalac:4.13.4"
   val semanticDbJava = mvn"com.sourcegraph:semanticdb-java:0.10.3"
   val sourcecode = mvn"com.lihaoyi::sourcecode:0.4.3-M5"
@@ -209,8 +201,7 @@
   // Using "native-terminal-no-ffm" rather than just "native-terminal", as the GraalVM releases currently
   // lacks support for FFM on Mac ARM. That should be fixed soon, see oracle/graal#8113.
   val nativeTerminal = mvn"io.github.alexarchambault.native-terminal:native-terminal-no-ffm:0.0.9.1"
-  val zinc = mvn"org.scala-sbt::zinc:1.10.8".withDottyCompat(scalaVersion)
->>>>>>> 6eb17c62
+  val zinc = mvn"org.scala-sbt::zinc:2.0.0-M3"
   // keep in sync with doc/antora/antory.yml
   val bsp4j = mvn"ch.epfl.scala:bsp4j:2.2.0-M2"
   val fansi = mvn"com.lihaoyi::fansi:0.5.0"
