package mill.eval

import java.io.{ByteArrayOutputStream, PrintStream}
import java.net.URLClassLoader
import java.util.concurrent.{ExecutorCompletionService, Executors, Future}

import scala.collection.JavaConverters._
import scala.collection.mutable
<<<<<<< HEAD
import scala.concurrent.ExecutionException
=======
>>>>>>> 981c4e1d
import scala.util.control.NonFatal

import ammonite.runtime.SpecialClassLoader
import mill.util.Router.EntryPoint
import mill.define.{Ctx => _, _}
import mill.api.Result.{Aborted, OuterStack, Success}
import mill.util
import mill.util.Router.EntryPoint
import mill.util._
import mill.api.Strict.Agg

case class Labelled[T](task: NamedTask[T],
                       segments: Segments){
  def format = task match{
    case t: Target[T] => Some(t.readWrite.asInstanceOf[upickle.default.ReadWriter[T]])
    case _ => None
  }
  def writer = task match{
    case t: mill.define.Command[T] => Some(t.writer.asInstanceOf[upickle.default.Writer[T]])
    case t: Target[T] => Some(t.readWrite.asInstanceOf[upickle.default.ReadWriter[T]])
    case _ => None
  }
}

<<<<<<< HEAD
case class Evaluator(
  home: os.Path,
  outPath: os.Path,
  externalOutPath: os.Path,
  rootModule: mill.define.BaseModule,
  log: Logger,
  classLoaderSig: Seq[(Either[String, os.Path], Long)] = Evaluator.classLoaderSig,
  workerCache: mutable.Map[Segments, (Int, Any)] = mutable.Map.empty,
  env: Map[String, String] = Evaluator.defaultEnv,
  threadCount: Option[Int] = None
) {

  import Evaluator.Evaluated

  val classLoaderSignHash = classLoaderSig.hashCode()

  def evaluate(goals: Agg[Task[_]]): Evaluator.Results =
    if(threadCount.getOrElse(1) > 1) {
      evaluateParallel(goals, threadCount)
    } else {

=======
case class Evaluator(home: os.Path,
                     outPath: os.Path,
                     externalOutPath: os.Path,
                     rootModule: mill.define.BaseModule,
                     log: Logger,
                     classLoaderSig: Seq[(Either[String, os.Path], Long)] = Evaluator.classLoaderSig,
                     workerCache: mutable.Map[Segments, (Int, Any)] = mutable.Map.empty,
                     env : Map[String, String] = Evaluator.defaultEnv,
                     failFast: Boolean = true
                    ){

  val classLoaderSignHash = classLoaderSig.hashCode()

  def evaluate(goals: Agg[Task[_]]): Evaluator.Results = {
>>>>>>> 981c4e1d
    os.makeDir.all(outPath)

    val (sortedGroups, transitive) = Evaluator.plan(rootModule, goals)

    val evaluated = new Agg.Mutable[Task[_]]
    val results = mutable.LinkedHashMap.empty[Task[_], Result[(Any, Int)]]
    var someTaskFailed: Boolean = false

    val timings = mutable.ArrayBuffer.empty[(Either[Task[_], Labelled[_]], Int, Boolean)]
    for (((terminal, group), i) <- sortedGroups.items().zipWithIndex)
      if(failFast && someTaskFailed) {
        // we exit early and set aborted state for all left tasks
        group.foreach { task =>
          results.put(task, Aborted)
        }

      } else {

      val startTime = System.currentTimeMillis()
      // Increment the counter message by 1 to go from 1/10 to 10/10 instead of 0/10 to 9/10
      val counterMsg = (i+1) + "/" + sortedGroups.keyCount
      val Evaluated(newResults, newEvaluated, cached) = evaluateGroupCached(
        terminal,
        group,
        results,
        counterMsg
      )
<<<<<<< HEAD
=======
      someTaskFailed = someTaskFailed || newResults.exists(task => !task._2.isInstanceOf[Success[_]])

>>>>>>> 981c4e1d
      for(ev <- newEvaluated){
        evaluated.append(ev)
      }
      for((k, v) <- newResults) {
        results.put(k, v)
      }
      val endTime = System.currentTimeMillis()

      timings.append((terminal, (endTime - startTime).toInt, cached))
    }

    val failing = new util.MultiBiMap.Mutable[Either[Task[_], Labelled[_]], Result.Failing[_]]
    for((k, vs) <- sortedGroups.items()){
      failing.addAll(
        k,
        vs.items.flatMap(results.get).collect{case f: Result.Failing[_] => f.map(_._1)}
      )
    }
    os.write.over(
      outPath / "mill-profile.json",
      upickle.default.write(
        timings .map{case (k, v, b) =>
          Evaluator.Timing(k.fold(_ => null, s => s.segments.render), v, b)
        },
        indent = 4
      )
    )
    Evaluator.Results(
      goals.indexed.map(results(_).map(_._1)),
      evaluated,
      transitive,
      failing,
      timings,
      results.map{case (k, v) => (k, v.map(_._1))}
    )
   }

<<<<<<< HEAD
  protected def evaluateGroupCached(terminal: Terminal,
    group: Agg[Task[_]],
    results: collection.Map[Task[_], Result[(Any, Int)]],
    counterMsg: String): Evaluated = {
=======
  def evaluateGroupCached(terminal: Either[Task[_], Labelled[_]],
                          group: Agg[Task[_]],
                          results: collection.Map[Task[_], Result[(Any, Int)]],
                          counterMsg: String
                         ): (collection.Map[Task[_], Result[(Any, Int)]], Seq[Task[_]], Boolean) = {
>>>>>>> 981c4e1d

    // those result which are inputs but not contained in this terminal group
    val externalInputsHash = scala.util.hashing.MurmurHash3.orderedHash(
      group.items.flatMap(_.inputs).filter(!group.contains(_))
        .flatMap(results(_).asSuccess.map(_.value._2))
    )

    val sideHashes = scala.util.hashing.MurmurHash3.orderedHash(
      group.toIterator.map(_.sideHash)
    )

    val inputsHash = externalInputsHash + sideHashes + classLoaderSignHash

    terminal match {
      case Left(task) =>
        val (newResults, newEvaluated) = evaluateGroup(
          group,
          results,
          inputsHash,
          paths = None,
          maybeTargetLabel = None,
          counterMsg = counterMsg
        )
        Evaluated(newResults, newEvaluated, false)
      case Right(labelledNamedTask) =>

        val out = if (!labelledNamedTask.task.ctx.external) outPath
          else externalOutPath

        val paths = Evaluator.resolveDestPaths(
          out,
          destSegments(labelledNamedTask)
        )

        if (!os.exists(paths.out)) os.makeDir.all(paths.out)
        val cached = for{
          cached <-
            try Some(upickle.default.read[Evaluator.Cached](paths.meta.toIO))
            catch {case e: Throwable => None}

          if cached.inputsHash == inputsHash
          reader <- labelledNamedTask.format
          parsed <-
            try Some(upickle.default.read(cached.value)(reader))
            catch {case e: Throwable => None}
        } yield (parsed, cached.valueHash)

        val workerCached = labelledNamedTask.task.asWorker
          .flatMap{w => workerCache.get(w.ctx.segments)}
          .collect{case (`inputsHash`, v) => v}

        workerCached.map((_, inputsHash)) orElse cached match{
          case Some((v, hashCode)) =>
            val newResults = mutable.LinkedHashMap.empty[Task[_], Result[(Any, Int)]]
            newResults(labelledNamedTask.task) = Result.Success((v, hashCode))

            Evaluated(newResults, Nil, true)

          case _ =>
            val Seq(first, rest @_*) = labelledNamedTask.segments.value
            val msgParts = Seq(first.asInstanceOf[Segment.Label].value) ++ rest.map{
              case Segment.Label(s) => "." + s
              case Segment.Cross(s) => "[" + s.mkString(",") + "]"
            }

            if (labelledNamedTask.task.flushDest) os.remove.all(paths.dest)

            val (newResults, newEvaluated) = evaluateGroup(
              group,
              results,
              inputsHash,
              paths = Some(paths),
              maybeTargetLabel = Some(msgParts.mkString),
              counterMsg = counterMsg
            )

            newResults(labelledNamedTask.task) match{
              case Result.Failure(_, Some((v, hashCode))) =>
                handleTaskResult(v, v.##, paths.meta, inputsHash, labelledNamedTask)

              case Result.Success((v, hashCode)) =>
                handleTaskResult(v, v.##, paths.meta, inputsHash, labelledNamedTask)

              case _ =>
                // Wipe out any cached meta.json file that exists, so
                // a following run won't look at the cached metadata file and
                // assume it's associated with the possibly-borked state of the
                // destPath after an evaluation failure.
                os.remove.all(paths.meta)
            }

            Evaluated(newResults, newEvaluated, false)
        }
    }
  }

  def destSegments(labelledTask : Labelled[_]) : Segments = {
    import labelledTask.task.ctx
    if (ctx.foreign) {
      val prefix = "foreign-modules"
      // Computing a path in "out" that uniquely reflects the location
      // of the foreign module relatively to the current build.
      val relative = labelledTask.task
        .ctx.millSourcePath
        .relativeTo(rootModule.millSourcePath)
      // Encoding the number of `/..`
      val ups = if (relative.ups > 0) Segments.labels(s"up-${relative.ups}")
                else Segments()
      Segments.labels(prefix)
        .++(ups)
        .++(Segments.labels(relative.segments: _*))
        .++(labelledTask.segments.last)
    } else labelledTask.segments
  }


  def handleTaskResult(v: Any,
                       hashCode: Int,
                       metaPath: os.Path,
                       inputsHash: Int,
                       labelledNamedTask: Labelled[_]) = {
    labelledNamedTask.task.asWorker match{
      case Some(w) => workerCache(w.ctx.segments) = (inputsHash, v)
      case None =>
        val terminalResult = labelledNamedTask
          .writer
          .asInstanceOf[Option[upickle.default.Writer[Any]]]
          .map(w => upickle.default.writeJs(v)(w) -> v)

        for((json, v) <- terminalResult){
          os.write.over(
            metaPath,
            upickle.default.write(
              Evaluator.Cached(json, hashCode, inputsHash),
              indent = 4
            ),
            createFolders = true
          )
        }
    }
  }

<<<<<<< HEAD
  protected def evaluateGroup(group: Agg[Task[_]],
    results: collection.Map[Task[_], Result[(Any, Int)]],
    inputsHash: Int,
    paths: Option[Evaluator.Paths],
    maybeTargetLabel: Option[String],
    counterMsg: String) = PrintLogger.withContext(maybeTargetLabel.map(_ + ": ")) {
=======
  def evaluateGroup(group: Agg[Task[_]],
                    results: collection.Map[Task[_], Result[(Any, Int)]],
                    inputsHash: Int,
                    paths: Option[Evaluator.Paths],
                    maybeTargetLabel: Option[String],
                    counterMsg: String): (mutable.LinkedHashMap[Task[_], Result[(Any, Int)]], mutable.Buffer[Task[_]]) = {

>>>>>>> 981c4e1d

    val newEvaluated = mutable.Buffer.empty[Task[_]]
    val newResults = mutable.LinkedHashMap.empty[Task[_], Result[(Any, Int)]]

    val nonEvaluatedTargets = group.indexed.filterNot(results.contains)

    val tickerPrefix = maybeTargetLabel.map { targetLabel =>
      val inputResults = for {
        target <- nonEvaluatedTargets
        item <- target.inputs.filterNot(group.contains)
      } yield results(item).map(_._1)

      val logRun = inputResults.forall(_.isInstanceOf[Result.Success[_]])

      val prefix = s"[$counterMsg] $targetLabel "
      if(logRun) log.ticker(prefix)
      prefix + "| "
    }

    val multiLogger = new ProxyLogger(resolveLogger(paths.map(_.log))) {
      override def ticker(s: String): Unit = {
        super.ticker(tickerPrefix.getOrElse("")+s)
      }
    }
    var usedDest = Option.empty[(Task[_], Array[StackTraceElement])]
    for (task <- nonEvaluatedTargets) {
      newEvaluated.append(task)
      val targetInputValues = task.inputs
        .map{x => newResults.getOrElse(x, results(x))}
        .collect{ case Result.Success((v, hashCode)) => v }

      val res =
        if (targetInputValues.length != task.inputs.length) Result.Skipped
        else {
          val args = new Ctx(
            targetInputValues.toArray[Any],
            () => usedDest match{
              case Some((earlierTask, earlierStack)) if earlierTask != task =>
                val inner = new Exception("Earlier usage of `dest`")
                inner.setStackTrace(earlierStack)
                throw new Exception(
                  "`dest` can only be used in one place within each Target[T]",
                  inner
                )
              case _ =>


                paths match{
                  case Some(dest) =>
                    if (usedDest.isEmpty) os.makeDir.all(dest.dest)
                    usedDest = Some((task, new Exception().getStackTrace))
                    dest.dest
                  case None =>
                    throw new Exception("No `dest` folder available here")
                }
            },
            multiLogger,
            home,
            env
          )

          val out = System.out
          val in = System.in
          val err = System.err
          try{
            System.setIn(multiLogger.inStream)
            System.setErr(multiLogger.errorStream)
            System.setOut(multiLogger.outputStream)
            Console.withIn(multiLogger.inStream){
              Console.withOut(multiLogger.outputStream){
                Console.withErr(multiLogger.errorStream){
                  try task.evaluate(args)
                  catch { case NonFatal(e) =>
                    Result.Exception(e, new OuterStack(new Exception().getStackTrace))
                  }
                }
              }
            }
          }finally{
            System.setErr(err)
            System.setOut(out)
            System.setIn(in)
          }
        }

      newResults(task) = for(v <- res) yield {
        (v,
          if (task.isInstanceOf[Worker[_]]) inputsHash
          else v.##
        )
      }
    }

    multiLogger.close()

    (newResults, newEvaluated)
  }

  def resolveLogger(logPath: Option[os.Path]): Logger = logPath match{
    case None => log
    case Some(path) => MultiLogger(log.colored, log, new FileLogger(log.colored, path, debugEnabled = true))
  }

  type Terminal = Either[Task[_], Labelled[Any]]
  type TerminalGroup = (Terminal, Agg[Task[_]])

  def evaluateParallel(goals: Agg[Task[_]], threadCount: Option[Int] = None): Evaluator.Results = {
    os.makeDir.all(outPath)

    val startTime = System.currentTimeMillis()

    // we need to collect all relevant logging info while developing
    val evalLog = MultiLogger(true, this.log,
      new FileLogger(false, outPath / "evaluator.log", true, append = true) {
        override def debug(s: String) = super.debug(s"${System.currentTimeMillis() - startTime} [${Thread.currentThread().getName()}] ${s}")
      })

    // As long as this feature is experimental, we default to 1,
    // later we may want to default to nr of processors.
    val threadCount = this.threadCount.
      // getOrElse(Runtime.getRuntime().availableProcessors())
      getOrElse(1)

    evalLog.info(s"Using experimental parallel evaluator with ${threadCount} threads")

    val (sortedGroups, transitive) = Evaluator.plan(rootModule, goals)

    // Mutable collector for all evaluated tasks
    val evaluated = new Agg.Mutable[Task[_]]

    // Mutable collector for all task results
    @volatile var results = Map.empty[Task[_], Result[(Any, Int)]]

    type Timing = (Either[Task[_], Labelled[_]], Int, Boolean)

    case class FutureResult(task: TerminalGroup, time: Int, result: Evaluated)

    // Mutable collector for timings
    val timings = mutable.ArrayBuffer.empty[Timing]

    // Increment the counter message by 1 to go from 1/10 to 10/10
    object NextCounterMsg {
      val taskCount = sortedGroups.keyCount
      var counter: Int = 0

      def apply(): String = {
        counter += 1
        counter + "/" + taskCount
      }
    }

    // TODO: check for interactivity
    // TODO: make sure, multiple goals run in order, e.g. clean compile

    val executorService = Executors.newFixedThreadPool(threadCount)
    evalLog.debug(s"Created executor: ${executorService}")
    val completionService = new ExecutorCompletionService[FutureResult](executorService)

    // The scheduled and not yet finished futures (Java!)
    var futures = List[(java.util.concurrent.Future[FutureResult], TerminalGroup)]()

    try {

      val interGroupDeps: Map[TerminalGroup, Seq[TerminalGroup]] = findInterGroupDeps(sortedGroups)
      evalLog.debug(s"${interGroupDeps}")

      // State holders, only written to from same thread
      // The unprocessed terminal groups
      var work = sortedGroups.items().toList
      // The currently scheduled (maybe not started yet) terminal groups
      var inProgress = List[TerminalGroup]()
      // The finished terminal groups
      var done = List[TerminalGroup]()

      if (work.size != work.distinct.size) {
        evalLog.error(s"Work list contains ${work.distinct.size - work.size} duplicates!")
      }

      evalLog.debug(s"Work: ${work.size} -- ${work.map(t => printTerm(t._1)).mkString(", ")}")

      /**
        * Checks for terminal groups, that have no unresolved dependencies and schedule them to run via the executor service.
        */
      def scheduleWork(issuer: String): Unit = {
        // early exit
        if (work.isEmpty) return

        // newInProgress: the terminal groups without unresolved dependencies
        // newWork: the terminal groups, with unresolved dependencies (need to wait longer)
        val (newInProgress, newWork) = work.partition { termGroup =>
          val deps = interGroupDeps(termGroup)
          deps.isEmpty || deps.forall(d => done.contains(d))
        }

        // update state
        work = newWork
        inProgress = inProgress ++ newInProgress

        if (!newInProgress.isEmpty) {
          evalLog.debug(s"Scheduling ${newInProgress.size} new tasks (issuer: ${issuer}): ${newInProgress.map(t => printTerm(t._1)).mkString(", ")}")

          // schedule for parallel execution
          newInProgress.zipWithIndex.foreach {
            case (curWork @ (terminal, group), index) =>

              val missingDependencies = group.indexed.flatMap(_.inputs).filter(t => !results.contains(t) && !group.contains(t))
              if (!missingDependencies.isEmpty) {
                evalLog.error(s"Missing resolved dependencies for terminal group: ${printTerm(terminal)}\n  ${missingDependencies.mkString(",\n  ")}")
              }

              val workerFut: java.util.concurrent.Future[FutureResult] = completionService.submit { () =>
                evalLog.debug(s"Start evaluation: ${printTerm(terminal)}")
                val startTime = System.currentTimeMillis()

                val res @ Evaluated(newResults, newEvaluated, cached) =
                  evaluateGroupCached(
                    terminal,
                    group,
                    results,
                    NextCounterMsg()
                  )

                val endTime = System.currentTimeMillis()
                evalLog.debug(s"Finished evaluation: ${printTerm(terminal)}")

                FutureResult(curWork, (endTime - startTime).toInt, res)
              }

              evalLog.debug(s"New future: ${workerFut} [${index + 1}/${newInProgress.size}] for task: ${printTerm(terminal)}")
              futures = futures ++ List(workerFut -> curWork)
          }
        } else {
          evalLog.debug(s"No new tasks to schedule (issuer: ${issuer})")
        }
      }

      scheduleWork("initial request")

      while (futures.size > 0) {
        evalLog.debug(s"Waiting for next future completion of ${executorService}")
        val compFuture: Future[FutureResult] = completionService.take()

        val compTask = futures.find(_._1 == compFuture).map(_._2).get
        val compTaskName = printTerm(compTask._1)
        evalLog.debug(s"Completed future: ${compFuture} for task ${compTaskName}")
        futures = futures.filterNot(_._1 == compFuture)
        try {
          val FutureResult(
          finishedWork,
          time,
          Evaluated(newResults, newEvaluated, cached)) = compFuture.get()

          // Update state
          evaluated.appendAll(newEvaluated)
          results ++= newResults
          timings.append((finishedWork._1, time, cached))

          inProgress = inProgress.filterNot(_ == finishedWork)
          done = done ++ Seq(finishedWork)

          // Try to schedule more tasks
          scheduleWork(compTaskName.toString())
        } catch {
          case e: ExecutionException =>
            evalLog.error(s"future [${compFuture}] of task [${compTaskName}] failed: ${printException(e)}")
            evalLog.debug(s"Current failed terminal group: ${compTask}")
            evalLog.debug(s"Direct dependencies of current failed terminal group: ${interGroupDeps(compTask).map(l => printTerm(l._1))}")
            throw e
        }
      }

    } catch {
      case NonFatal(e) =>
        evalLog.error(s"Execption caught: ${printException(e)}")
        evalLog.debug(s"left futures:\n  ${futures.map(f => f._1 -> printTerm(f._2._1)).mkString(",\n  ")}")
        // stop pending jobs
        futures.foreach(_._1.cancel(false))
        // break while-loop
        throw e

    } finally {

      // done, cleanup
      evalLog.debug(s"Shutting down executor service: ${executorService}")
      executorService.shutdownNow()
    }

    val failing = new util.MultiBiMap.Mutable[Either[Task[_], Labelled[_]], Result.Failing[_]]
    for((k, vs) <- sortedGroups.items()){
      failing.addAll(
        k,
        vs.items.flatMap(results.get).collect{case f: Result.Failing[_] => f.map(_._1)}
      )
    }
    os.write.over(
      outPath / "mill-profile.json",
      upickle.default.write(
        timings .map{case (k, v, b) =>
          Evaluator.Timing(k.fold(_ => null, s => s.segments.render), v, b)
        },
        indent = 4
      )
    )
    Evaluator.Results(
      goals.indexed.map(results(_).map(_._1)),
      evaluated,
      transitive,
      failing,
      timings,
      results.map{case (k, v) => (k, v.map(_._1))}
    )
  }


  def printTerm(term: Terminal): String = term match {
    case Left(t) => t.toString()
    case Right(l) => l.task.toString()
  }

  def printException(e: Throwable): String = {
    val baos = new ByteArrayOutputStream()
    val os = new PrintStream(baos)
    try {
      e.printStackTrace(os)
      baos.toString()
    } finally {
      os.close()
      baos.close()
    }
  }

  private def findInterGroupDeps(sortedGroups: MultiBiMap[Either[Task[_], Labelled[Any]], Task[_]]): Map[TerminalGroup, Seq[TerminalGroup]] = {
    val groupDeps: Map[(Either[Task[_], Labelled[Any]], Agg[Task[_]]), Seq[Task[_]]] = sortedGroups.items().map {
      case g @ (terminal, group) => {
        val externalDeps = group.toSeq.flatMap(_.inputs).filterNot(d => group.contains(d)).distinct
        g -> externalDeps
      }
    }.toMap

    val interGroupDeps: Map[TerminalGroup, Seq[TerminalGroup]] = groupDeps.map {
      case (group, deps) =>
        val depGroups = sortedGroups.items.toList.filter {
          case (otherTerminal, otherGroup) =>
            otherGroup.toList.exists(d => deps.contains(d))
        }
        group -> depGroups
    }

    interGroupDeps
  }


}


object Evaluator{
  case class Cached(value: ujson.Value,
                    valueHash: Int,
                    inputsHash: Int)
  object Cached{
    implicit val rw: upickle.default.ReadWriter[Cached] = upickle.default.macroRW
  }
  case class State(rootModule: mill.define.BaseModule,
                   classLoaderSig: Seq[(Either[String, os.Path], Long)],
                   workerCache: mutable.Map[Segments, (Int, Any)],
                   watched: Seq[(os.Path, Long)])
  // This needs to be a ThreadLocal because we need to pass it into the body of
  // the TargetScopt#read call, which does not accept additional parameters.
  // Until we migrate our CLI parsing off of Scopt (so we can pass the BaseModule
  // in directly) we are forced to pass it in via a ThreadLocal
  val currentEvaluator = new ThreadLocal[mill.eval.Evaluator]

  val defaultEnv: Map[String, String] = System.getenv().asScala.toMap

  case class Paths(out: os.Path,
                   dest: os.Path,
                   meta: os.Path,
                   log: os.Path)
  def makeSegmentStrings(segments: Segments) = segments.value.flatMap{
    case Segment.Label(s) => Seq(s)
    case Segment.Cross(values) => values.map(_.toString)
  }
  def resolveDestPaths(workspacePath: os.Path, segments: Segments): Paths = {
    val segmentStrings = makeSegmentStrings(segments)
    val targetPath = workspacePath / segmentStrings
    Paths(targetPath, targetPath / 'dest, targetPath / "meta.json", targetPath / 'log)
  }

  // check if the build itself has changed
  def classLoaderSig = Thread.currentThread().getContextClassLoader match {
    case scl: SpecialClassLoader => scl.classpathSignature
    case ucl: URLClassLoader =>
      SpecialClassLoader.initialClasspathSignature(ucl)
    case _ => Nil
  }
  case class Timing(label: String,
                    millis: Int,
                    cached: Boolean)
  object Timing{
    implicit val readWrite: upickle.default.ReadWriter[Timing] = upickle.default.macroRW
  }

  case class Results(rawValues: Seq[Result[Any]],
                     evaluated: Agg[Task[_]],
                     transitive: Agg[Task[_]],
                     failing: MultiBiMap[Either[Task[_], Labelled[_]], Result.Failing[_]],
                     timings: IndexedSeq[(Either[Task[_], Labelled[_]], Int, Boolean)],
                     results: collection.Map[Task[_], Result[Any]]){
    def values = rawValues.collect{case Result.Success(v) => v}
  }

  def plan(rootModule: BaseModule, goals: Agg[Task[_]]) = {
    val transitive = Graph.transitiveTargets(goals)
    val topoSorted = Graph.topoSorted(transitive)
    val sortedGroups = Graph.groupAroundImportantTargets(topoSorted){
      case t: NamedTask[Any]   =>
        val segments = t.ctx.segments
        val finalTaskOverrides = t match{
          case t: Target[_] =>
            rootModule.millInternal.segmentsToTargets.get(segments).fold(0)(_.ctx.overrides)

          case c: mill.define.Command[_] =>
            def findMatching(cls: Class[_]): Option[Seq[(Int, EntryPoint[_])]] = {
              rootModule.millDiscover.value.get(cls) match{
                case Some(v) => Some(v)
                case None =>
                  cls.getSuperclass match{
                    case null => None
                    case superCls => findMatching(superCls)
                  }
              }
            }

            findMatching(c.cls) match{
              case Some(v) =>
                v.find(_._2.name == c.ctx.segment.pathSegments.head).get._1
              // For now we don't properly support overrides for external modules
              // that do not appear in the Evaluator's main Discovered listing
              case None => 0
            }

          case c: mill.define.Worker[_] => 0
        }

        val additional =
          if (finalTaskOverrides == t.ctx.overrides) Nil
          else Seq(Segment.Label("overriden")) ++ t.ctx.enclosing.split("\\.|#| ").map(Segment.Label)

        Right(Labelled(t, segments ++ additional))
      case t if goals.contains(t) => Left(t)
    }
    (sortedGroups, transitive)
  }

  case class Evaluated(newResults: collection.Map[Task[_], Result[(Any, Int)]], newEvaluated: Seq[Task[_]], cached: Boolean)

}<|MERGE_RESOLUTION|>--- conflicted
+++ resolved
@@ -6,10 +6,7 @@
 
 import scala.collection.JavaConverters._
 import scala.collection.mutable
-<<<<<<< HEAD
 import scala.concurrent.ExecutionException
-=======
->>>>>>> 981c4e1d
 import scala.util.control.NonFatal
 
 import ammonite.runtime.SpecialClassLoader
@@ -34,7 +31,6 @@
   }
 }
 
-<<<<<<< HEAD
 case class Evaluator(
   home: os.Path,
   outPath: os.Path,
@@ -44,6 +40,7 @@
   classLoaderSig: Seq[(Either[String, os.Path], Long)] = Evaluator.classLoaderSig,
   workerCache: mutable.Map[Segments, (Int, Any)] = mutable.Map.empty,
   env: Map[String, String] = Evaluator.defaultEnv,
+  failFast: Boolean = true,
   threadCount: Option[Int] = None
 ) {
 
@@ -56,22 +53,6 @@
       evaluateParallel(goals, threadCount)
     } else {
 
-=======
-case class Evaluator(home: os.Path,
-                     outPath: os.Path,
-                     externalOutPath: os.Path,
-                     rootModule: mill.define.BaseModule,
-                     log: Logger,
-                     classLoaderSig: Seq[(Either[String, os.Path], Long)] = Evaluator.classLoaderSig,
-                     workerCache: mutable.Map[Segments, (Int, Any)] = mutable.Map.empty,
-                     env : Map[String, String] = Evaluator.defaultEnv,
-                     failFast: Boolean = true
-                    ){
-
-  val classLoaderSignHash = classLoaderSig.hashCode()
-
-  def evaluate(goals: Agg[Task[_]]): Evaluator.Results = {
->>>>>>> 981c4e1d
     os.makeDir.all(outPath)
 
     val (sortedGroups, transitive) = Evaluator.plan(rootModule, goals)
@@ -99,11 +80,8 @@
         results,
         counterMsg
       )
-<<<<<<< HEAD
-=======
       someTaskFailed = someTaskFailed || newResults.exists(task => !task._2.isInstanceOf[Success[_]])
 
->>>>>>> 981c4e1d
       for(ev <- newEvaluated){
         evaluated.append(ev)
       }
@@ -141,18 +119,10 @@
     )
    }
 
-<<<<<<< HEAD
   protected def evaluateGroupCached(terminal: Terminal,
     group: Agg[Task[_]],
     results: collection.Map[Task[_], Result[(Any, Int)]],
     counterMsg: String): Evaluated = {
-=======
-  def evaluateGroupCached(terminal: Either[Task[_], Labelled[_]],
-                          group: Agg[Task[_]],
-                          results: collection.Map[Task[_], Result[(Any, Int)]],
-                          counterMsg: String
-                         ): (collection.Map[Task[_], Result[(Any, Int)]], Seq[Task[_]], Boolean) = {
->>>>>>> 981c4e1d
 
     // those result which are inputs but not contained in this terminal group
     val externalInputsHash = scala.util.hashing.MurmurHash3.orderedHash(
@@ -295,22 +265,12 @@
     }
   }
 
-<<<<<<< HEAD
   protected def evaluateGroup(group: Agg[Task[_]],
     results: collection.Map[Task[_], Result[(Any, Int)]],
     inputsHash: Int,
     paths: Option[Evaluator.Paths],
     maybeTargetLabel: Option[String],
     counterMsg: String) = PrintLogger.withContext(maybeTargetLabel.map(_ + ": ")) {
-=======
-  def evaluateGroup(group: Agg[Task[_]],
-                    results: collection.Map[Task[_], Result[(Any, Int)]],
-                    inputsHash: Int,
-                    paths: Option[Evaluator.Paths],
-                    maybeTargetLabel: Option[String],
-                    counterMsg: String): (mutable.LinkedHashMap[Task[_], Result[(Any, Int)]], mutable.Buffer[Task[_]]) = {
-
->>>>>>> 981c4e1d
 
     val newEvaluated = mutable.Buffer.empty[Task[_]]
     val newResults = mutable.LinkedHashMap.empty[Task[_], Result[(Any, Int)]]
