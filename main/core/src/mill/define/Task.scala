package mill.define

import mill.api.{CompileProblemReporter, Logger, PathRef, Result, TestReporter}
import mill.define.Applicative.Applyable
import upickle.default.{ReadWriter => RW, Reader => R, Writer => W}

import scala.language.experimental.macros
import scala.reflect.macros.blackbox.Context

/**
 * Models a single node in the Mill build graph, with a list of inputs and a
 * single output of type [[T]].
 *
 * Generally not instantiated manually, but instead constructed via the
 * [[Target.apply]] & similar macros.
 */
abstract class Task[+T] extends Task.Ops[T] with Applyable[Task, T] {

  /**
   * What other tasks does this task depend on?
   */
  val inputs: Seq[Task[_]]

  /**
   * Evaluate this task
   */
  def evaluate(args: mill.api.Ctx): Result[T]

  /**
   * Even if this tasks's inputs did not change, does it need to re-evaluate
   * anyway?
   */
  def sideHash: Int = 0

  /**
   * Whether or not this [[Task]] deletes the `T.dest` folder between runs
   */
  def flushDest: Boolean = true

  def asTarget: Option[Target[T]] = None
  def asCommand: Option[Command[T]] = None
  def asWorker: Option[Worker[T]] = None
  def self: Task[T] = this
}

object Task {

  abstract class Ops[+T] { this: Task[T] =>
    def map[V](f: T => V): Task[V] = new Task.Mapped(this, f)

    def filter(f: T => Boolean) = this
    def withFilter(f: T => Boolean) = this
    def zip[V](other: Task[V]): Task[(T, V)] = new Task.Zipped(this, other)

  }

  private[define] class Sequence[+T](inputs0: Seq[Task[T]]) extends Task[Seq[T]] {
    val inputs = inputs0
    def evaluate(ctx: mill.api.Ctx) = {
      for (i <- 0 until ctx.args.length)
        yield ctx.args(i).asInstanceOf[T]
    }
  }
  private[define] class TraverseCtx[+T, V](
      inputs0: Seq[Task[T]],
      f: (IndexedSeq[T], mill.api.Ctx) => Result[V]
  ) extends Task[V] {
    val inputs = inputs0
    def evaluate(ctx: mill.api.Ctx) = {
      f(
        for (i <- 0 until ctx.args.length)
          yield ctx.args(i).asInstanceOf[T],
        ctx
      )
    }
  }
  private[define] class Mapped[+T, +V](source: Task[T], f: T => V) extends Task[V] {
    def evaluate(ctx: mill.api.Ctx) = f(ctx.arg(0))
    val inputs = List(source)
  }
  private[define] class Zipped[+T, +V](source1: Task[T], source2: Task[V]) extends Task[(T, V)] {
    def evaluate(ctx: mill.api.Ctx) = (ctx.arg(0), ctx.arg(1))
    val inputs = List(source1, source2)
  }
}

/**
 * Represents a task that can be referenced by its path segments. `T{...}`
 * targets, `T.input`, `T.worker`, etc. but not including anonymous
 * `T.task` or `T.traverse` etc. instances
 */
trait NamedTask[+T] extends Task[T] {

  /**
   * The implementation task wrapped by this named task
   */
  def t: Task[T]
  def ctx0: mill.define.Ctx
  def isPrivate: Option[Boolean]
  def label: String = ctx.segment match {
    case Segment.Label(v) => v
    case Segment.Cross(_) => throw new IllegalArgumentException(
        "NamedTask only support a ctx with a Label segment, but found a Cross."
      )
  }
  override def toString = ctx.segments.render

  def evaluate(ctx: mill.api.Ctx) = ctx.arg[T](0)

  val ctx = ctx0.withSegments(segments = ctx0.segments ++ Seq(ctx0.segment))
  val inputs = Seq(t)

  def readWriterOpt: Option[upickle.default.ReadWriter[_]] = None

  def writerOpt: Option[upickle.default.Writer[_]] = readWriterOpt.orElse(None)
}

/**
 * A Target is a [[NamedTask]] that is cached on disk; either a
 * [[TargetImpl]] or an [[InputImpl]]
 */
trait Target[+T] extends NamedTask[T]

/**
 * The [[mill.define.Target]] companion object, usually aliased as [[T]],
 * provides most of the helper methods and macros used to build task graphs.
 * methods like `T.`[[apply]], `T.`[[sources]], `T.`[[command]] allow you to
 * define the tasks, while methods like `T.`[[dest]], `T.`[[log]] or
 * `T.`[[env]] provide the core APIs that are provided to a task implementation
 */
object Target extends Applicative.Applyer[Task, Task, Result, mill.api.Ctx] {

  /**
   * `T.dest` is a unique `os.Path` (e.g. `out/classFiles.dest/` or `out/run.dest/`)
   * that is assigned to every Target or Command. It is cleared before your
   * task runs, and you can use it as a scratch space for temporary files or
   * a place to put returned artifacts. This is guaranteed to be unique for
   * every Target or Command, so you can be sure that you will not collide or
   * interfere with anyone else writing to those same paths.
   */
  def dest(implicit ctx: mill.api.Ctx.Dest): os.Path = ctx.dest

  /**
   * `T.log` is the default logger provided for every task. While your task is running,
   * `System.out` and `System.in` are also redirected to this logger. The logs for a
   * task are streamed to standard out/error as you would expect, but each task's
   * specific output is also streamed to a log file on disk, e.g. `out/run.log` or
   * `out/classFiles.log` for you to inspect later.
   *
   * Messages logged with `log.debug` appear by default only in the log files.
   * You can use the `--debug` option when running mill to show them on the console too.
   */
  def log(implicit ctx: mill.api.Ctx.Log): Logger = ctx.log

  /**
   * Returns the implicit [[mill.api.Ctx.Home.home]] in scope.
   */
  def home(implicit ctx: mill.api.Ctx.Home): os.Path = ctx.home

  /**
   * `T.env` is the environment variable map passed to the Mill command when
   * it is run; typically used inside a `T.input` to ensure any changes in
   * the env vars are properly detected.
   *
   * Note that you should not use `sys.env`, as Mill's long-lived server
   * process means that `sys.env` variables may not be up to date.
   */
  def env(implicit ctx: mill.api.Ctx.Env): Map[String, String] = ctx.env

  /**
   * Returns the implicit [[mill.api.Ctx.Args.args]] in scope.
   */
  def args(implicit ctx: mill.api.Ctx.Args): IndexedSeq[_] = ctx.args

  /**
   * Report test results to BSP for IDE integration
   */
  def testReporter(implicit ctx: mill.api.Ctx): TestReporter = ctx.testReporter

  /**
   * Report build results to BSP for IDE integration
   */
  def reporter(implicit ctx: mill.api.Ctx): Int => Option[CompileProblemReporter] = ctx.reporter

  /**
   * This is the `os.Path` pointing to the project root directory.
   *
   * This is the preferred access to the project directory, and should
   * always be prefered over `os.pwd`* (which might also point to the
   * project directory in classic cli scenarios, but might not in other
   * use cases like BSP or LSP server usage).
   */
  def workspace(implicit ctx: mill.api.Ctx): os.Path = ctx.workspace

  /**
   * A target is the most common [[Task]] a user would encounter, commonly
   * defined using the `def foo = T{...}` syntax. [[TargetImpl]]s require that their
   * return type is JSON serializable. In return they automatically caches their
   * return value to disk, only re-computing if upstream [[Task]]s change
   */
  implicit def apply[T](t: T)(implicit rw: RW[T], ctx: mill.define.Ctx): Target[T] =
    macro Internal.targetImpl[T]

  implicit def apply[T](t: Result[T])(implicit rw: RW[T], ctx: mill.define.Ctx): Target[T] =
    macro Internal.targetResultImpl[T]

  def apply[T](t: Task[T])(implicit rw: RW[T], ctx: mill.define.Ctx): Target[T] =
    macro Internal.targetTaskImpl[T]

<<<<<<< HEAD
    val lhs = Applicative.impl0[Task, T, mill.api.Ctx](c)(reify(Result.create(t.splice)).tree)
=======
  /**
   * [[PersistentImpl]] are a flavor of [[TargetImpl]], normally defined using
   * the `T.persistent{...}` syntax. The main difference is that while
   * [[TargetImpl]] deletes the `T.dest` folder in between runs,
   * [[PersistentImpl]] preserves it. This lets the user make use of files on
   * disk that persistent between runs of the task, e.g. to implement their own
   * fine-grained caching beyond what Mill provides by default.
   *
   * Note that the user defining a `T.persistent` task is taking on the
   * responsibility of ensuring that their implementation is idempotent, i.e.
   * that it computes the same result whether or not there is data in `T.dest`.
   * Violating that invariant can result in confusing mis-behaviors
   */
  def persistent[T](t: Result[T])(implicit rw: RW[T], ctx: mill.define.Ctx): Target[T] =
    macro Internal.persistentImpl[T]
>>>>>>> abe800eb

  /**
   * A specialization of [[InputImpl]] defined via `T.sources`, [[SourcesImpl]]
   * uses [[PathRef]]s to compute a signature for a set of source files and
   * folders.
   *
   * This is most used when detecting changes in source code: when you edit a
   * file and run `mill compile`, it is the `T.sources` that re-computes the
   * signature for you source files/folders and decides whether or not downstream
   * [[TargetImpl]]s need to be invalidated and re-computed.
   */
  def sources(values: Result[os.Path]*)(implicit ctx: mill.define.Ctx): Target[Seq[PathRef]] =
    macro Internal.sourcesImpl1

  def sources(values: Result[Seq[PathRef]])(implicit ctx: mill.define.Ctx): Target[Seq[PathRef]] =
    macro Internal.sourcesImpl2

  /**
   * Similar to [[Source]], but only for a single source file or folder. Defined
   * using `T.source`.
   */
  def source(value: Result[os.Path])(implicit ctx: mill.define.Ctx): Target[PathRef] =
    macro Internal.sourceImpl1

  def source(value: Result[PathRef])(implicit ctx: mill.define.Ctx): Target[PathRef] =
    macro Internal.sourceImpl2

  /**
   * [[InputImpl]]s, normally defined using `T.input`, are [[NamedTask]]s that
   * re-evaluate every time Mill is run. This is in contrast to [[TargetImpl]]s
   * which only re-evaluate when upstream tasks change.
   *
   * [[InputImpl]]s are useful when you want to capture some input to the Mill
   * build graph that comes from outside: maybe from an environment variable, a
   * JVM system property, the hash returned by `git rev-parse HEAD`. Reading
   * these external mutable variables inside a `T{...}` [[TargetImpl]] will
   * incorrectly cache them forever. Reading them inside a `T.input{...}`
   * will re-compute them every time, and only if the value changes would it
   * continue to invalidate downstream [[TargetImpl]]s
   *
   * The most common case of [[InputImpl]] is [[SourceImpl]] and [[SourcesImpl]],
   * used for detecting changes to source files.
   */
  def input[T](value: Result[T])(implicit
      w: upickle.default.Writer[T],
      ctx: mill.define.Ctx
  ): Target[T] =
    macro Internal.inputImpl[T]

  /**
   * [[Command]]s are only [[NamedTask]]s defined using
   * `def foo() = T.command{...}` and are typically called from the
   * command-line. Unlike other [[NamedTask]]s, [[Command]]s can be defined to
   * take arguments that are automatically converted to command-line
   * arguments, as long as an implicit [[mainargs.TokensReader]] is available.
   */
  def command[T](t: Task[T])(implicit
      ctx: mill.define.Ctx,
      w: W[T],
      cls: EnclosingClass
  ): Command[T] = macro Internal.commandFromTask[T]

  def command[T](t: Result[T])(implicit
      w: W[T],
      ctx: mill.define.Ctx,
      cls: EnclosingClass
  ): Command[T] = macro Internal.commandImpl[T]

  /**
   * [[Worker]] is a [[NamedTask]] that lives entirely in-memory, defined using
   * `T.worker{...}`. The value returned by `T.worker{...}` is long-lived,
   * persisting as long as the Mill process is kept alive (e.g. via `--watch`,
   * or via its default `MillServerMain` server process). This allows the user to
   * perform in-memory caching that is even more aggressive than the disk-based
   * caching enabled by [[PersistentImpl]]: your [[Worker]] can cache running
   * sub-processes, JVM Classloaders with JITed code, and all sorts of things
   * that do not easily serialize to JSON on disk.
   *
   * Like [[PersistentImpl]], The user defining a [[Worker]] assumes the
   * responsibility of ensuring the implementation is idempotent regardless of
   * what in-memory state the worker may have.
   */
  def worker[T](t: Task[T])(implicit ctx: mill.define.Ctx): Worker[T] =
    macro Internal.workerImpl1[T]

  def worker[T](t: Result[T])(implicit ctx: mill.define.Ctx): Worker[T] =
    macro Internal.workerImpl2[T]

  /**
   * Creates an anonymous `Task`. These depend on other tasks and
   * be-depended-upon by other tasks, but cannot be run directly from the
   * command line and do not perform any caching. Typically used as helpers to
   * implement `T{...}` targets.
   */
  def task[T](t: Result[T]): Task[T] = macro Applicative.impl[Task, T, mill.api.Ctx]

  /**
   * Converts a `Seq[Task[T]]` into a `Task[Seq[T]]`
   */
  def sequence[T](source: Seq[Task[T]]): Task[Seq[T]] = new Task.Sequence[T](source)

  /**
   * Converts a `Seq[T]` into a `Task[Seq[V]]` using the given `f: T => Task[V]`
   */
  def traverse[T, V](source: Seq[T])(f: T => Task[V]): Task[Seq[V]] = {
    new Task.Sequence[V](source.map(f))
  }

  /**
   * A variant of [[traverse]] that also provides the [[mill.api.Ctx]] to the
   * function [[f]]
   */
  def traverseCtx[I, R](xs: Seq[Task[I]])(f: (IndexedSeq[I], mill.api.Ctx) => Result[R])
      : Task[R] = {
    new Task.TraverseCtx[I, R](xs, f)
  }

  object Internal {
    private def isPrivateTargetOption(c: Context): c.Expr[Option[Boolean]] = {
      import c.universe._
      if (c.internal.enclosingOwner.isPrivate) reify(Some(true))
      else reify(Some(false))
    }

    def targetImpl[T: c.WeakTypeTag](c: Context)(t: c.Expr[T])(
        rw: c.Expr[RW[T]],
        ctx: c.Expr[mill.define.Ctx]
    ): c.Expr[Target[T]] = {
      import c.universe._

      val taskIsPrivate = isPrivateTargetOption(c)

      val lhs = Applicative.impl0[Task, T, mill.api.Ctx](c)(reify(Result.Success(t.splice)).tree)

      mill.moduledefs.Cacher.impl0[Target[T]](c)(
        reify(
          new TargetImpl[T](
            lhs.splice,
            ctx.splice,
            rw.splice,
            taskIsPrivate.splice
          )
        )
      )
    }

    def targetResultImpl[T: c.WeakTypeTag](c: Context)(t: c.Expr[Result[T]])(
        rw: c.Expr[RW[T]],
        ctx: c.Expr[mill.define.Ctx]
    ): c.Expr[Target[T]] = {
      import c.universe._

      val taskIsPrivate = isPrivateTargetOption(c)

      mill.moduledefs.Cacher.impl0[Target[T]](c)(
        reify(
          new TargetImpl[T](
            Applicative.impl0[Task, T, mill.api.Ctx](c)(t.tree).splice,
            ctx.splice,
            rw.splice,
            taskIsPrivate.splice
          )
        )
      )
    }

    def targetTaskImpl[T: c.WeakTypeTag](c: Context)(t: c.Expr[Task[T]])(
        rw: c.Expr[RW[T]],
        ctx: c.Expr[mill.define.Ctx]
    ): c.Expr[Target[T]] = {
      import c.universe._

      val taskIsPrivate = isPrivateTargetOption(c)

      mill.moduledefs.Cacher.impl0[Target[T]](c)(
        reify(
          new TargetImpl[T](
            t.splice,
            ctx.splice,
            rw.splice,
            taskIsPrivate.splice
          )
        )
      )
    }

    def sourcesImpl1(c: Context)(values: c.Expr[Result[os.Path]]*)(ctx: c.Expr[mill.define.Ctx])
        : c.Expr[Target[Seq[PathRef]]] = {
      import c.universe._
      val wrapped =
        for (value <- values.toList)
          yield Applicative.impl0[Task, PathRef, mill.api.Ctx](c)(
            reify(value.splice.map(PathRef(_))).tree
          ).tree

      val taskIsPrivate = isPrivateTargetOption(c)

      mill.moduledefs.Cacher.impl0[SourcesImpl](c)(
        reify(
          new SourcesImpl(
            Target.sequence(c.Expr[List[Task[PathRef]]](q"_root_.scala.List(..$wrapped)").splice),
            ctx.splice,
            taskIsPrivate.splice
          )
        )
      )
    }

    def sourcesImpl2(c: Context)(values: c.Expr[Result[Seq[PathRef]]])(ctx: c.Expr[mill.define.Ctx])
        : c.Expr[Target[Seq[PathRef]]] = {
      import c.universe._

      val taskIsPrivate = isPrivateTargetOption(c)

      mill.moduledefs.Cacher.impl0[SourcesImpl](c)(
        reify(
          new SourcesImpl(
            Applicative.impl0[Task, Seq[PathRef], mill.api.Ctx](c)(values.tree).splice,
            ctx.splice,
            taskIsPrivate.splice
          )
        )
      )
    }

    def sourceImpl1(c: Context)(value: c.Expr[Result[os.Path]])(ctx: c.Expr[mill.define.Ctx])
        : c.Expr[Target[PathRef]] = {
      import c.universe._

      val wrapped =
        Applicative.impl0[Task, PathRef, mill.api.Ctx](c)(
          reify(value.splice.map(PathRef(_))).tree
        )

      val taskIsPrivate = isPrivateTargetOption(c)

      mill.moduledefs.Cacher.impl0[Target[PathRef]](c)(
        reify(
          new SourceImpl(
            wrapped.splice,
            ctx.splice,
            taskIsPrivate.splice
          )
        )
      )
    }

    def sourceImpl2(c: Context)(value: c.Expr[Result[PathRef]])(ctx: c.Expr[mill.define.Ctx])
        : c.Expr[Target[PathRef]] = {
      import c.universe._

      val taskIsPrivate = isPrivateTargetOption(c)

      mill.moduledefs.Cacher.impl0[Target[PathRef]](c)(
        reify(
          new SourceImpl(
            Applicative.impl0[Task, PathRef, mill.api.Ctx](c)(value.tree).splice,
            ctx.splice,
            taskIsPrivate.splice
          )
        )
      )
    }

    def inputImpl[T: c.WeakTypeTag](c: Context)(value: c.Expr[T])(
        w: c.Expr[upickle.default.Writer[T]],
        ctx: c.Expr[mill.define.Ctx]
    ): c.Expr[Target[T]] = {
      import c.universe._

      val taskIsPrivate = isPrivateTargetOption(c)

      mill.moduledefs.Cacher.impl0[InputImpl[T]](c)(
        reify(
          new InputImpl[T](
            Applicative.impl[Task, T, mill.api.Ctx](c)(value).splice,
            ctx.splice,
            w.splice,
            taskIsPrivate.splice
          )
        )
      )
    }

    def commandFromTask[T: c.WeakTypeTag](c: Context)(t: c.Expr[Task[T]])(
        ctx: c.Expr[mill.define.Ctx],
        w: c.Expr[W[T]],
        cls: c.Expr[EnclosingClass]
    ): c.Expr[Command[T]] = {
      import c.universe._

      val taskIsPrivate = isPrivateTargetOption(c)

      reify(
        new Command[T](
          t.splice,
          ctx.splice,
          w.splice,
          cls.splice.value,
          taskIsPrivate.splice
        )
      )
    }

    def commandImpl[T: c.WeakTypeTag](c: Context)(t: c.Expr[T])(
        w: c.Expr[W[T]],
        ctx: c.Expr[mill.define.Ctx],
        cls: c.Expr[EnclosingClass]
    ): c.Expr[Command[T]] = {
      import c.universe._

      val taskIsPrivate = isPrivateTargetOption(c)

      reify(
        new Command[T](
          Applicative.impl[Task, T, mill.api.Ctx](c)(t).splice,
          ctx.splice,
          w.splice,
          cls.splice.value,
          taskIsPrivate.splice
        )
      )
    }

    def workerImpl1[T: c.WeakTypeTag](c: Context)(t: c.Expr[Task[T]])(ctx: c.Expr[mill.define.Ctx])
        : c.Expr[Worker[T]] = {
      import c.universe._

      val taskIsPrivate = isPrivateTargetOption(c)

      mill.moduledefs.Cacher.impl0[Worker[T]](c)(
        reify(
          new Worker[T](t.splice, ctx.splice, taskIsPrivate.splice)
        )
      )
    }

    def workerImpl2[T: c.WeakTypeTag](c: Context)(t: c.Expr[T])(ctx: c.Expr[mill.define.Ctx])
        : c.Expr[Worker[T]] = {
      import c.universe._

      val taskIsPrivate = isPrivateTargetOption(c)

      mill.moduledefs.Cacher.impl0[Worker[T]](c)(
        reify(
          new Worker[T](
            Applicative.impl[Task, T, mill.api.Ctx](c)(t).splice,
            ctx.splice,
            taskIsPrivate.splice
          )
        )
      )
    }

    def persistentImpl[T: c.WeakTypeTag](c: Context)(t: c.Expr[T])(
        rw: c.Expr[RW[T]],
        ctx: c.Expr[mill.define.Ctx]
    ): c.Expr[PersistentImpl[T]] = {
      import c.universe._

      val taskIsPrivate = isPrivateTargetOption(c)

      mill.moduledefs.Cacher.impl0[PersistentImpl[T]](c)(
        reify(
          new PersistentImpl[T](
            Applicative.impl[Task, T, mill.api.Ctx](c)(t).splice,
            ctx.splice,
            rw.splice,
            taskIsPrivate.splice
          )
        )
      )
    }
  }
}

class TargetImpl[+T](
    val t: Task[T],
    val ctx0: mill.define.Ctx,
    val readWriter: RW[_],
    val isPrivate: Option[Boolean]
) extends Target[T] {
  override def asTarget: Option[Target[T]] = Some(this)
  override def readWriterOpt = Some(readWriter)
}

class PersistentImpl[+T](
    t: Task[T],
    ctx0: mill.define.Ctx,
    readWriter: RW[_],
    isPrivate: Option[Boolean]
) extends TargetImpl[T](t, ctx0, readWriter, isPrivate) {
  override def flushDest = false
}

class Command[+T](
    val t: Task[T],
    val ctx0: mill.define.Ctx,
    val writer: W[_],
    val cls: Class[_],
    val isPrivate: Option[Boolean]
) extends NamedTask[T] {
  override def asCommand = Some(this)
  override def writerOpt = Some(writer)
}

class Worker[+T](val t: Task[T], val ctx0: mill.define.Ctx, val isPrivate: Option[Boolean])
    extends NamedTask[T] {
  override def flushDest = false
  override def asWorker = Some(this)
}

class InputImpl[T](
    val t: Task[T],
    val ctx0: mill.define.Ctx,
    val writer: upickle.default.Writer[_],
    val isPrivate: Option[Boolean]
) extends Target[T] {
  override def sideHash = util.Random.nextInt()
  override def writerOpt = Some(writer)
}

class SourcesImpl(t: Task[Seq[PathRef]], ctx0: mill.define.Ctx, isPrivate: Option[Boolean])
    extends InputImpl[Seq[PathRef]](
      t,
      ctx0,
      upickle.default.readwriter[Seq[PathRef]],
      isPrivate
    ) {
  override def readWriterOpt = Some(upickle.default.readwriter[Seq[PathRef]])
}

class SourceImpl(t: Task[PathRef], ctx0: mill.define.Ctx, isPrivate: Option[Boolean])
    extends InputImpl[PathRef](
      t,
      ctx0,
      upickle.default.readwriter[PathRef],
      isPrivate
    ) {
  override def readWriterOpt = Some(upickle.default.readwriter[PathRef])
}<|MERGE_RESOLUTION|>--- conflicted
+++ resolved
@@ -207,9 +207,6 @@
   def apply[T](t: Task[T])(implicit rw: RW[T], ctx: mill.define.Ctx): Target[T] =
     macro Internal.targetTaskImpl[T]
 
-<<<<<<< HEAD
-    val lhs = Applicative.impl0[Task, T, mill.api.Ctx](c)(reify(Result.create(t.splice)).tree)
-=======
   /**
    * [[PersistentImpl]] are a flavor of [[TargetImpl]], normally defined using
    * the `T.persistent{...}` syntax. The main difference is that while
@@ -225,7 +222,6 @@
    */
   def persistent[T](t: Result[T])(implicit rw: RW[T], ctx: mill.define.Ctx): Target[T] =
     macro Internal.persistentImpl[T]
->>>>>>> abe800eb
 
   /**
    * A specialization of [[InputImpl]] defined via `T.sources`, [[SourcesImpl]]
@@ -358,7 +354,7 @@
 
       val taskIsPrivate = isPrivateTargetOption(c)
 
-      val lhs = Applicative.impl0[Task, T, mill.api.Ctx](c)(reify(Result.Success(t.splice)).tree)
+      val lhs = Applicative.impl0[Task, T, mill.api.Ctx](c)(reify(Result.create(t.splice)).tree)
 
       mill.moduledefs.Cacher.impl0[Target[T]](c)(
         reify(
