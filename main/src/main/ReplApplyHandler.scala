--- conflicted
+++ resolved
@@ -17,11 +17,8 @@
                discover: Discover[_],
                debugLog: Boolean,
                keepGoing: Boolean,
-<<<<<<< HEAD
                systemProperties: Map[String, String],
                threadCount: Option[Int]): ReplApplyHandler = {
-=======
-               systemProperties: Map[String, String]): ReplApplyHandler = {
 
     val logger = new mill.util.PrintLogger(
       colors != ammonite.util.Colors.BlackWhite,
@@ -35,7 +32,6 @@
     )
     logger.debug(s"Using explicit system properties: ${systemProperties}")
 
->>>>>>> 5ea357e3
     new ReplApplyHandler(
       pprinter0,
       new Evaluator(
@@ -43,23 +39,9 @@
         ammonite.ops.pwd / 'out,
         ammonite.ops.pwd / 'out,
         rootModule,
-<<<<<<< HEAD
-        new mill.util.PrintLogger(
-          colors != ammonite.util.Colors.BlackWhite,
-          disableTicker,
-          colors,
-          System.out,
-          System.err,
-          System.err,
-          System.in,
-          debugEnabled = debugLog
-        ),
+        logger,
         failFast = !keepGoing,
         threadCount = threadCount
-=======
-        logger,
-        failFast = !keepGoing
->>>>>>> 5ea357e3
       ),
       systemProperties = systemProperties
     )
