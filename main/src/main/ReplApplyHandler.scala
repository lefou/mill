package mill.main


import mill.define.Applicative.ApplyHandler
import mill.define.Segment.Label
import mill.define._
import mill.eval.{Evaluator, Result}

import mill.api.Strict.Agg

import scala.collection.mutable
object ReplApplyHandler{
  def apply[T](home: os.Path,
               disableTicker: Boolean,
               colors: ammonite.util.Colors,
               pprinter0: pprint.PPrinter,
               rootModule: mill.define.BaseModule,
               discover: Discover[_],
               debugLog: Boolean,
<<<<<<< HEAD
               threadCount: Option[Int]) = {
=======
               keepGoing: Boolean) = {
>>>>>>> 981c4e1d
    new ReplApplyHandler(
      pprinter0,
      new Evaluator(
        home,
        ammonite.ops.pwd / 'out,
        ammonite.ops.pwd / 'out,
        rootModule,
        new mill.util.PrintLogger(
          colors != ammonite.util.Colors.BlackWhite,
          disableTicker,
          colors,
          System.out,
          System.err,
          System.err,
          System.in,
          debugEnabled = debugLog
        ),
<<<<<<< HEAD
        threadCount = threadCount
=======
        failFast = !keepGoing
>>>>>>> 981c4e1d
      )
    )
  }
  def pprintCross(c: mill.define.Cross[_], evaluator: Evaluator) = {
    pprint.Tree.Lazy( ctx =>
      Iterator(c.millOuterCtx.enclosing , ":", c.millOuterCtx.lineNum.toString, ctx.applyPrefixColor("\nChildren:").toString) ++
        c.items.iterator.map(x =>
          "\n    (" + x._1.map(pprint.PPrinter.BlackWhite.apply(_)).mkString(", ") + ")"
        )
    )
  }
  def pprintModule(m: mill.define.Module, evaluator: Evaluator) = {
    pprint.Tree.Lazy( ctx =>
      Iterator(m.millInternal.millModuleEnclosing, ":", m.millInternal.millModuleLine.toString) ++
        (if (m.millInternal.reflectAll[mill.Module].isEmpty) Nil
        else
          ctx.applyPrefixColor("\nChildren:").toString +:
            m.millInternal.reflectAll[mill.Module].map("\n    ." + _.millOuterCtx.segment.pathSegments.mkString("."))) ++
        (evaluator.rootModule.millDiscover.value.get(m.getClass) match{
          case None => Nil
          case Some(commands) =>
            ctx.applyPrefixColor("\nCommands:").toString +: commands.map{c =>
              "\n    ." + c._2.name + "(" +
                c._2.argSignatures.map(s => s.name + ": " + s.typeString).mkString(", ") +
                ")()"
            }
        }) ++
        (if (m.millInternal.reflectAll[Target[_]].isEmpty) Nil
        else {
          Seq(ctx.applyPrefixColor("\nTargets:").toString) ++
            m.millInternal.reflectAll[Target[_]].map(t =>
              "\n    ." + t.label + "()"
            )
        })

    )
  }

  def resolveParents(c: Class[_]): Seq[Class[_]] = {
    Seq(c) ++ Option(c.getSuperclass).toSeq.flatMap(resolveParents) ++ c.getInterfaces.flatMap(resolveParents)
  }

  def pprintTask(t: NamedTask[_], evaluator: Evaluator) = {
    val seen = mutable.Set.empty[Task[_]]
    def rec(t: Task[_]): Seq[Segments] = {
      if (seen(t)) Nil // do nothing
      else t match {
        case t: Target[_] if evaluator.rootModule.millInternal.targets.contains(t) =>
          Seq(t.ctx.segments)
        case _ =>
          seen.add(t)
          t.inputs.flatMap(rec)
      }
    }

    val annots = for {
      c <- resolveParents(t.ctx.enclosingCls)
      m <- c.getMethods
      if m.getName == t.ctx.segment.pathSegments.head
      a = m.getAnnotation(classOf[mill.moduledefs.Scaladoc])
      if a != null
    }yield a

    val allDocs =
      for(a <- annots.distinct)
      yield mill.modules.Util.cleanupScaladoc(a.value).map("\n    " + _).mkString

    pprint.Tree.Lazy(ctx =>
      Iterator(
        ctx.applyPrefixColor(t.toString).toString, "(", t.ctx.fileName.split('/').last, ":", t.ctx.lineNum.toString, ")",
        allDocs.mkString("\n"), "\n",
        "\n", ctx.applyPrefixColor("Inputs").toString, ":"
      ) ++ t.inputs.iterator.flatMap(rec).map("\n    " + _.render)
    )
  }

}
class ReplApplyHandler(pprinter0: pprint.PPrinter,
                       val evaluator: Evaluator) extends ApplyHandler[Task] {
  // Evaluate classLoaderSig only once in the REPL to avoid busting caches
  // as the user enters more REPL commands and changes the classpath
  val classLoaderSig = Evaluator.classLoaderSig
  override def apply[V](t: Task[V]) = {
    val res = evaluator.evaluate(Agg(t))
    res.values match{
      case Seq(head: V) => head
      case Nil =>
        val msg = new mutable.StringBuilder()
        msg.append(res.failing.keyCount + " targets failed\n")
        for((k, vs) <- res.failing.items){
          msg.append(k match{
            case Left(t) => "Anonymous Task\n"
            case Right(k) => k.segments.render + "\n"
          })

          for(v <- vs){
            v match{
              case Result.Failure(m, _) => msg.append(m + "\n")
              case Result.Exception(t, outerStack) =>
                msg.append(
                  t.toString +
                  t.getStackTrace.dropRight(outerStack.value.length).map("\n    " + _).mkString +
                  "\n"
                )

            }
          }
        }
        throw new Exception(msg.toString)
    }
  }

  val generatedEval = new EvalGenerated(evaluator)

  val millHandlers: PartialFunction[Any, pprint.Tree] = {
    case c: Cross[_] =>
      ReplApplyHandler.pprintCross(c, evaluator)
    case m: mill.Module if evaluator.rootModule.millInternal.modules.contains(m) =>
      ReplApplyHandler.pprintModule(m, evaluator)
    case t: mill.define.Target[_] if evaluator.rootModule.millInternal.targets.contains(t) =>
      ReplApplyHandler.pprintTask(t, evaluator)

  }
  val pprinter = pprinter0.copy(
    additionalHandlers = millHandlers orElse pprinter0.additionalHandlers
  )
}<|MERGE_RESOLUTION|>--- conflicted
+++ resolved
@@ -17,11 +17,8 @@
                rootModule: mill.define.BaseModule,
                discover: Discover[_],
                debugLog: Boolean,
-<<<<<<< HEAD
+               keepGoing: Boolean,
                threadCount: Option[Int]) = {
-=======
-               keepGoing: Boolean) = {
->>>>>>> 981c4e1d
     new ReplApplyHandler(
       pprinter0,
       new Evaluator(
@@ -39,11 +36,8 @@
           System.in,
           debugEnabled = debugLog
         ),
-<<<<<<< HEAD
+        failFast = !keepGoing,
         threadCount = threadCount
-=======
-        failFast = !keepGoing
->>>>>>> 981c4e1d
       )
     )
   }
