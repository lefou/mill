--- conflicted
+++ resolved
@@ -37,13 +37,8 @@
             env: Map[String, String],
             setIdle: Boolean => Unit): (Boolean, Option[Evaluator.State]) = {
     import ammonite.main.Cli
-<<<<<<< HEAD
 
-    val millHome = mill.util.Ctx.defaultHome
-=======
-    
     val millHome = mill.api.Ctx.defaultHome
->>>>>>> ea7fceb6
 
     val removed = Set("predef-code", "no-home-predef")
     var interactive = false
