import $file.ci.shared
import $file.ci.upload
import $ivy.`org.scalaj::scalaj-http:2.4.2`
import $ivy.`de.tototec::de.tobiasroeser.mill.vcs.version_mill0.9:0.1.1`
import $ivy.`net.sourceforge.htmlcleaner:htmlcleaner:2.24`
import java.nio.file.attribute.PosixFilePermission

import coursier.maven.MavenRepository
import de.tobiasroeser.mill.vcs.version.VcsVersion
import mill._
import mill.define.Target.ctx
import mill.define.{Source, Sources, Target, Task}
import mill.scalalib._
import mill.scalalib.publish._
import mill.modules.Jvm
import os.RelPath

object Settings {
  val pomOrg = "com.lihaoyi"
  val githubOrg = "com-lihaoyi"
  val githubRepo = "mill"
  val projectUrl = s"https://github.com/${githubOrg}/${githubRepo}"
  val docUrl = "https://com-lihaoyi.github.io/mill"
  // the exact branches containing a doc root
  val docBranches = Seq()
  // the exact tags containing a doc root
  val docTags = Seq("0.9.6")
}

object Deps {

  // The Scala version to use
  val scalaVersion = "2.13.3"
  // The Scala 2.12.x version to use for some workers
  val workerScalaVersion212 = "2.12.10"

  object Scalajs_0_6 {
    val scalajsJsEnvs =  ivy"org.scala-js::scalajs-js-envs:0.6.33"
    val scalajsSbtTestAdapter =  ivy"org.scala-js::scalajs-sbt-test-adapter:0.6.33"
    val scalajsTools = ivy"org.scala-js::scalajs-tools:0.6.33"
  }

  object Scalajs_1 {
    val scalajsEnvJsdomNodejs =  ivy"org.scala-js::scalajs-env-jsdom-nodejs:1.1.0"
    val scalajsEnvNodejs =  ivy"org.scala-js::scalajs-env-nodejs:1.1.1"
    val scalajsEnvPhantomjs =  ivy"org.scala-js::scalajs-env-phantomjs:1.0.0"
    val scalajsSbtTestAdapter = ivy"org.scala-js::scalajs-sbt-test-adapter:1.4.0"
    val scalajsLinker = ivy"org.scala-js::scalajs-linker:1.4.0"
  }

  object Scalanative_0_4 {
    val scalanativeTools = ivy"org.scala-native::tools:0.4.0"
    val scalanativeUtil = ivy"org.scala-native::util:0.4.0"
    val scalanativeNir = ivy"org.scala-native::nir:0.4.0"
    val scalanativeTestRunner = ivy"org.scala-native::test-runner:0.4.0"
  }

  val acyclic = ivy"com.lihaoyi::acyclic:0.2.0"
  val ammonite = ivy"com.lihaoyi:::ammonite:2.3.8-46-37b110d0"
  // Exclude trees here to force the version of we have defined. We use this
  // here instead of a `forceVersion()` on scalametaTrees since it's not
  // respected in the POM causing issues for Coursier Mill users.
  val ammoniteExcludingTrees = ammonite.exclude(
    "org.scalameta" -> "trees_2.13"
  )
  val asciidoctorj = ivy"org.asciidoctor:asciidoctorj:2.4.3"
  val bloopConfig = ivy"ch.epfl.scala::bloop-config:1.4.6-33-1c6f6712"
  val coursier = ivy"io.get-coursier::coursier:2.0.16"
  val flywayCore = ivy"org.flywaydb:flyway-core:6.5.7"
  val graphvizJava = ivy"guru.nidi:graphviz-java:0.18.1"
  // Warning: Avoid ipcsocket version 1.3.0, as it caused many failures on CI
  val ipcsocket = ivy"org.scala-sbt.ipcsocket:ipcsocket:1.0.1"
  val ipcsocketExcludingJna = ipcsocket.exclude(
    "net.java.dev.jna" -> "jna",
    "net.java.dev.jna" -> "jna-platform"
  )
  object jetty {
    val version = "8.2.0.v20160908"
    val server = ivy"org.eclipse.jetty:jetty-server:${version}"
    val websocket =  ivy"org.eclipse.jetty:jetty-websocket:${version}"
  }
  val javaxServlet = ivy"org.eclipse.jetty.orbit:javax.servlet:3.0.0.v201112011016"
  val jgraphtCore = ivy"org.jgrapht:jgrapht-core:1.5.1"

  val jna = ivy"net.java.dev.jna:jna:5.8.0"
  val jnaPlatform = ivy"net.java.dev.jna:jna-platform:5.8.0"

  val junitInterface = ivy"com.novocode:junit-interface:0.11"
  val lambdaTest = ivy"de.tototec:de.tobiasroeser.lambdatest:0.7.0"
  val osLib = ivy"com.lihaoyi::os-lib:0.7.4"
  val testng = ivy"org.testng:testng:7.4.0"
  val sbtTestInterface = ivy"org.scala-sbt:test-interface:1.0"
  val scalaCheck = ivy"org.scalacheck::scalacheck:1.15.3"
  def scalaCompiler(scalaVersion: String) = ivy"org.scala-lang:scala-compiler:${scalaVersion}"
  val scalafmtDynamic = ivy"org.scalameta::scalafmt-dynamic:2.7.5"
  val scalametaTrees = ivy"org.scalameta::trees:4.4.13"
  def scalaReflect(scalaVersion: String) = ivy"org.scala-lang:scala-reflect:${scalaVersion}"
  def scalacScoveragePlugin = ivy"org.scoverage::scalac-scoverage-plugin:1.4.1"
<<<<<<< HEAD
  def scalatest = ivy"org.scalatest::scalatest:3.2.3"
  val sourcecode = ivy"com.lihaoyi::sourcecode:0.2.1"
  val upickle = ivy"com.lihaoyi::upickle:1.2.2"
=======
  val sourcecode = ivy"com.lihaoyi::sourcecode:0.2.5"
  val upickle = ivy"com.lihaoyi::upickle:1.3.11"
>>>>>>> b261b5f1
  val utest = ivy"com.lihaoyi::utest:0.7.5"
  val zinc = ivy"org.scala-sbt::zinc:1.5.0"
  val bsp = ivy"ch.epfl.scala:bsp4j:2.0.0-M13"
  val jarjarabrams = ivy"com.eed3si9n.jarjarabrams::jarjar-abrams-core:0.3.1"
}

def millVersion = T { VcsVersion.vcsState().format() }
def millLastTag = T { VcsVersion.vcsState().lastTag.get }
def baseDir = build.millSourcePath

trait MillPublishModule extends PublishModule {
  override def artifactName = "mill-" + super.artifactName()
  def publishVersion = millVersion()
  def pomSettings = PomSettings(
    description = artifactName(),
    organization = Settings.pomOrg,
    url = Settings.projectUrl,
    licenses = Seq(License.MIT),
    versionControl = VersionControl.github(Settings.githubOrg, Settings.githubRepo),
    developers = Seq(
      Developer("lihaoyi", "Li Haoyi","https://github.com/lihaoyi"),
      Developer("lefou", "Tobias Roeser", "https://github.com/lefou")
    )
  )
  override def javacOptions = Seq("-source", "1.8", "-target", "1.8", "-encoding", "UTF-8")
}

trait MillCoursierModule extends CoursierModule {
  override def repositoriesTask = T.task {
    super.repositoriesTask() ++ Seq(
      MavenRepository(
        "https://oss.sonatype.org/content/repositories/releases")
    )
  }
}

trait MillApiModule
    extends MillPublishModule
    with ScalaModule
    with MillCoursierModule {
  def scalaVersion = Deps.scalaVersion
//  def compileIvyDeps = Agg(Deps.acyclic)
//  def scalacOptions = Seq("-P:acyclic:force")
//  def scalacPluginIvyDeps = Agg(Deps.acyclic)

}

trait MillModule extends MillApiModule { outer =>
  def scalacPluginClasspath =
    super.scalacPluginClasspath() ++ Seq(main.moduledefs.jar())

  def testArgs = T{ Seq.empty[String] }
  def testIvyDeps: T[Agg[Dep]] = Agg(Deps.utest)

  val test = new Tests(implicitly)
  class Tests(ctx0: mill.define.Ctx) extends mill.Module()(ctx0) with super.Tests{
    def forkArgs = T{ testArgs() }
    def moduleDeps =
      if (this == main.test) Seq(main)
      else Seq(outer, main.test)
    override def ivyDeps: T[Agg[Dep]] = outer.testIvyDeps()
    def testFrameworks = Seq("mill.UTestFramework")
    def scalacPluginClasspath =
      super.scalacPluginClasspath() ++ Seq(main.moduledefs.jar())
  }
}


object main extends MillModule {
  def moduleDeps = Seq(core, client)
  def compileIvyDeps = Agg(
    Deps.scalaReflect(scalaVersion())
  )
  def generatedSources = T {
    Seq(PathRef(shared.generateCoreSources(T.ctx.dest)))
  }
  def testArgs = Seq(
    "-DMILL_VERSION=" + publishVersion(),
  )
  val test = new Tests(implicitly)
  class Tests(ctx0: mill.define.Ctx) extends super.Tests(ctx0){
    def generatedSources = T {
      Seq(PathRef(shared.generateCoreTestSources(T.ctx.dest)))
    }
  }
  object api extends MillApiModule {
    def ivyDeps = Agg(
      Deps.osLib,
      Deps.upickle,
      Deps.sbtTestInterface
    )
  }
  object core extends MillModule {
    def moduleDeps = Seq(moduledefs, api)

    def compileIvyDeps = Agg(
      Deps.scalaReflect(scalaVersion())
    )

    def ivyDeps = Agg(
      Deps.ammoniteExcludingTrees,
      Deps.scalametaTrees,
      Deps.coursier,
      // Necessary so we can share the JNA classes throughout the build process
      Deps.jna,
      Deps.jnaPlatform,
      Deps.jarjarabrams
    )

    def generatedSources = T {
      val dest = T.ctx.dest
      writeBuildInfo(dest, scalaVersion(), publishVersion(), T.traverse(dev.moduleDeps)(_.publishSelfDependency)())
      shared.generateCoreSources(dest)
      Seq(PathRef(dest))
    }

    def writeBuildInfo(dir : os.Path, scalaVersion: String, millVersion: String, artifacts: Seq[Artifact]) = {
      val code = s"""
        |package mill
        |
        |object BuildInfo {
        |  val scalaVersion = "$scalaVersion"
        |  val millVersion = "$millVersion"
        |  /** Dependency artifacts embedded in mill by default. */
        |  val millEmbeddedDeps = ${artifacts.map(artifact => s""""${artifact.group}:${artifact.id}:${artifact.version}"""")}
        |}
      """.stripMargin.trim

      os.write(dir / "BuildInfo.scala", code)
    }
  }

  object moduledefs extends MillPublishModule with ScalaModule {
    def scalaVersion = Deps.scalaVersion
    def ivyDeps = Agg(
      Deps.scalaCompiler(scalaVersion()),
      Deps.sourcecode
    )
  }

  object client extends MillPublishModule{
    def ivyDeps = Agg(
      Deps.ipcsocketExcludingJna
    )
    object test extends Tests {
      def testFrameworks = Seq("com.novocode.junit.JUnitFramework")
      def ivyDeps = T{ Agg(
        Deps.junitInterface,
        Deps.lambdaTest
      )}
    }
  }

  object graphviz extends MillModule{
    def moduleDeps = Seq(main, scalalib)

    def ivyDeps = Agg(
      Deps.graphvizJava,
      Deps.jgraphtCore
    )
    def testArgs = Seq(
      "-DMILL_GRAPHVIZ=" + runClasspath().map(_.path).mkString(",")
    )
  }
}


object scalalib extends MillModule {
  def moduleDeps = Seq(main, scalalib.api)

  def ivyDeps = Agg(
    Deps.sbtTestInterface,
    Deps.scalafmtDynamic
  )

  def genTask(m: ScalaModule) = T.task{
    Seq(m.jar(), m.sourceJar()) ++
    m.runClasspath()
  }

  override def generatedSources = T{
    val dest = T.ctx.dest
    val artifacts = T.traverse(dev.moduleDeps)(_.publishSelfDependency)()
    os.write(dest / "Versions.scala",
      s"""package mill.scalalib
        |
        |/**
        | * Dependency versions.
        | * Generated from mill in build.sc.
        | */
        |object Versions {
        |  /** Version of Ammonite. */
        |  val ammonite = "${Deps.ammonite.dep.version}"
        |  /** Version of Zinc. */
        |  val zinc = "${Deps.zinc.dep.version}"
        |}
        |
        |""".stripMargin)
    super.generatedSources() ++ Seq(PathRef(dest))
  }

  def testIvyDeps = super.testIvyDeps() ++ Agg(Deps.scalaCheck)
  def testArgs = T{
    val genIdeaArgs =
      genTask(main.moduledefs)() ++
      genTask(main.core)() ++
      genTask(main)() ++
      genTask(scalalib)() ++
      genTask(scalajslib)() ++
      genTask(scalanativelib)()

    worker.testArgs() ++
    main.graphviz.testArgs() ++
    Seq(
      "-Djna.nosys=true",
      "-DMILL_BUILD_LIBRARIES=" + genIdeaArgs.map(_.path).mkString(","),
      "-DMILL_SCALA_LIB=" + runClasspath().map(_.path).mkString(",")
    )
  }
  object backgroundwrapper extends MillPublishModule{
    def ivyDeps = Agg(
      Deps.sbtTestInterface
    )
    def testArgs = T{
      Seq(
        "-DMILL_BACKGROUNDWRAPPER=" + runClasspath().map(_.path).mkString(",")
      )
    }
  }
  object api extends MillApiModule {
    def moduleDeps = Seq(main.api)
  }
  object worker extends MillApiModule {

    def moduleDeps = Seq(scalalib.api)

    def ivyDeps = Agg(
      Deps.zinc
    )
    def testArgs = T{Seq(
      "-DMILL_SCALA_WORKER=" + runClasspath().map(_.path).mkString(",")
    )}

    override def generatedSources = T{
      val dest = T.ctx.dest
      val artifacts = T.traverse(dev.moduleDeps)(_.publishSelfDependency)()
      os.write(dest / "Versions.scala",
        s"""package mill.scalalib.worker
           |
           |/**
           | * Dependency versions.
           | * Generated from mill in build.sc.
           | */
           |object Versions {
           |  /** Version of Zinc. */
           |  val zinc = "${Deps.zinc.dep.version}"
           |}
           |
           |""".stripMargin)
      super.generatedSources() ++ Seq(PathRef(dest))
    }
  }
}


object scalajslib extends MillModule {

  def moduleDeps = Seq(scalalib, scalajslib.api)

  def testArgs = T{
    val mapping = Map(
      "MILL_SCALAJS_WORKER_0_6" -> worker("0.6").compile().classes.path,
      "MILL_SCALAJS_WORKER_1" -> worker("1").compile().classes.path
    )
    Seq("-Djna.nosys=true") ++
    scalalib.worker.testArgs() ++
    scalalib.backgroundwrapper.testArgs() ++
    (for((k, v) <- mapping.to(Seq)) yield s"-D$k=$v")
  }

  def generatedBuildInfo = T {
    val dir = T.dest
    val resolve = resolveCoursierDependency()
    val packageNames = Seq("mill", "scalajslib")
    val className = "ScalaJSBuildInfo"
    def formatDep(dep: Dep) = {
      val d = resolve(dep)
      s"${d.module.organization.value}:${d.module.name.value}:${d.version}"
    }
    val content =
      s"""package ${packageNames.mkString(".")}
         |/** Generated by mill at built-time. */
         |object ${className} {
         |  object Deps {
         |    val jettyWebsocket = "${formatDep(Deps.jetty.websocket)}"
         |    val jettyServer = "${formatDep(Deps.jetty.server)}"
         |    val javaxServlet = "${formatDep(Deps.javaxServlet)}"
         |    val scalajsEnvNodejs = "${formatDep(Deps.Scalajs_1.scalajsEnvNodejs)}"
         |    val scalajsEnvJsdomNodejs = "${formatDep(Deps.Scalajs_1.scalajsEnvJsdomNodejs)}"
         |    val scalajsEnvPhantomJs = "${formatDep(Deps.Scalajs_1.scalajsEnvPhantomjs)}"
         |  }
         |}
         |""".stripMargin
    os.write(dir / packageNames / s"${className}.scala" , content, createFolders = true)
    PathRef(dir)
  }

  override def generatedSources: Target[Seq[PathRef]] = Seq(generatedBuildInfo())

  object api extends MillApiModule {
    override def moduleDeps = Seq(main.api)
    override def ivyDeps = Agg(Deps.sbtTestInterface)
  }
  object worker extends Cross[WorkerModule]("0.6", "1")
  class WorkerModule(scalajsWorkerVersion: String) extends MillApiModule{
    override def moduleDeps = Seq(scalajslib.api)
    override def ivyDeps = scalajsWorkerVersion match {
      case "0.6" =>
        Agg(
          Deps.Scalajs_0_6.scalajsTools,
          Deps.Scalajs_0_6.scalajsSbtTestAdapter,
          Deps.Scalajs_0_6.scalajsJsEnvs,
          Deps.jetty.websocket,
          Deps.jetty.server,
          Deps.javaxServlet
        )
      case "1" =>
        Agg(
          Deps.Scalajs_1.scalajsLinker,
          Deps.Scalajs_1.scalajsSbtTestAdapter,
          Deps.Scalajs_1.scalajsEnvNodejs,
          Deps.Scalajs_1.scalajsEnvJsdomNodejs,
          Deps.Scalajs_1.scalajsEnvPhantomjs,
          Deps.jetty.websocket,
          Deps.jetty.server,
          Deps.javaxServlet
        )
    }
  }
}


object contrib extends MillModule {
  object testng extends JavaModule with MillModule {
    // pure Java implementation
    override def artifactSuffix: T[String] = ""
    override def scalaLibraryIvyDeps: Target[Agg[Dep]] = T{ Agg.empty[Dep] }
    override def ivyDeps = Agg(
      Deps.sbtTestInterface,
      Deps.testng
    )
    override def testArgs = T{
      Seq(
        "-DMILL_SCALA_LIB=" + scalalib.runClasspath().map(_.path).mkString(","),
        "-DMILL_TESTNG_LIB=" + runClasspath().map(_.path).mkString(","),
      ) ++ scalalib.worker.testArgs()
    }
    override def docJar: T[PathRef] = super[JavaModule].docJar
    override val test = new Tests(implicitly)
    class Tests(ctx0: mill.define.Ctx) extends super.Tests(ctx0) {
      override def compileModuleDeps = Seq(scalalib)
    }
  }

  object twirllib extends MillModule {
    override def compileModuleDeps = Seq(scalalib)
  }

  object playlib extends MillModule {
    def moduleDeps = Seq(twirllib, playlib.api)
    override def compileModuleDeps = Seq(scalalib)

    def testArgs = T {
      val mapping = Map(
        "MILL_CONTRIB_PLAYLIB_ROUTECOMPILER_WORKER_2_6" -> worker("2.6").assembly().path,
        "MILL_CONTRIB_PLAYLIB_ROUTECOMPILER_WORKER_2_7" -> worker("2.7").assembly().path
      )

      scalalib.worker.testArgs() ++
        scalalib.backgroundwrapper.testArgs() ++
        (for ((k, v) <- mapping.to(Seq)) yield s"-D$k=$v")
    }

    object api extends MillPublishModule {

    }
    object worker extends Cross[WorkerModule]( "2.6", "2.7")

    class WorkerModule(scalajsBinary: String) extends MillApiModule  {
      def scalaVersion = Deps.workerScalaVersion212
      def moduleDeps = Seq(playlib.api)
      def ivyDeps = scalajsBinary match {
        case  "2.6"=>
          Agg(
            Deps.osLib,
            ivy"com.typesafe.play::routes-compiler::2.6.25"
          )
        case "2.7" =>
          Agg(
            Deps.osLib,
            ivy"com.typesafe.play::routes-compiler::2.7.9"
          )
      }
    }

  }

  object scalapblib extends MillModule {
    override def compileModuleDeps = Seq(scalalib)
  }

  object scoverage extends MillModule {
    object api extends MillApiModule {
      override def compileModuleDeps = Seq(main.api)
    }

    def moduleDeps = Seq(scoverage.api)
    override def compileModuleDeps = Seq(scalalib)

    def testArgs = T {
      val mapping = Map(
        "MILL_SCOVERAGE_REPORT_WORKER" -> worker.compile().classes.path
      )
      scalalib.worker.testArgs() ++
        scalalib.backgroundwrapper.testArgs() ++
        (for ((k, v) <- mapping) yield s"-D$k=$v")
    }

    // So we can test with buildinfo in the classpath
    val test = new Tests(implicitly)
    class Tests(ctx0: mill.define.Ctx) extends super.Tests(ctx0) {
      override def moduleDeps = super.moduleDeps :+ contrib.buildinfo
    }

    object worker extends MillApiModule {
      def moduleDeps = Seq(scoverage.api)
      override def compileIvyDeps = T{
        Agg(
          // compile-time only, need to provide the correct scoverage version runtime
          Deps.scalacScoveragePlugin,
          // provided by mill runtime
          Deps.osLib
        )
      }
    }
  }

  object buildinfo extends MillModule {
    override def compileModuleDeps = Seq(scalalib)
    // why do I need this?
    def testArgs = T{
      Seq("-Djna.nosys=true") ++
      scalalib.worker.testArgs() ++
      scalalib.backgroundwrapper.testArgs()
    }
   }

  object proguard extends MillModule {
    override def compileModuleDeps = Seq(scalalib)
    override def testArgs = T {
      Seq(
        "-DMILL_SCALA_LIB=" + scalalib.runClasspath().map(_.path).mkString(","),
        "-DMILL_PROGUARD_LIB=" + runClasspath().map(_.path).mkString(",")
      ) ++ scalalib.worker.testArgs()
    }
  }

  object flyway extends MillModule {
    override def compileModuleDeps = Seq(scalalib)
    def ivyDeps = Agg(Deps.flywayCore)
  }


  object docker extends MillModule {
    override def compileModuleDeps = Seq(scalalib)
  }

  object bloop extends MillModule {
    override def compileModuleDeps = Seq(scalalib, scalajslib, scalanativelib)
    def ivyDeps = Agg(
      Deps.bloopConfig
    )
    def testArgs = T(scalanativelib.testArgs())
    override def generatedSources = T{
      val dest = T.ctx.dest
      val artifacts = T.traverse(dev.moduleDeps)(_.publishSelfDependency)()
      os.write(dest / "Versions.scala",
        s"""package mill.contrib.bloop
           |
           |object Versions {
           |  val bloop = "${Deps.bloopConfig.dep.version}"
           |}
           |""".stripMargin)
      super.generatedSources() ++ Seq(PathRef(dest))
    }
  }

  object artifactory extends MillModule {
    override def compileModuleDeps = Seq(scalalib)
  }

  object codeartifact extends MillModule {
    override def compileModuleDeps = Seq(scalalib)
  }

  object versionfile extends MillModule {
    override def compileModuleDeps = Seq(scalalib)
  }

  object bintray extends MillModule {
    override def compileModuleDeps = Seq(scalalib)
  }

}


object scalanativelib extends MillModule {
  def moduleDeps = Seq(scalalib, scalanativelib.api)

  def scalacOptions = Seq[String]() // disable -P:acyclic:force

  def testArgs = T{
    val mapping = Map(
      "MILL_SCALANATIVE_WORKER_0_4" -> worker("0.4").assembly().path
    )
    scalalib.worker.testArgs() ++
    scalalib.backgroundwrapper.testArgs() ++
    (for((k, v) <- mapping.to(Seq)) yield s"-D$k=$v")
  }
  object api extends MillPublishModule {
    def ivyDeps = Agg(Deps.sbtTestInterface)
  }
  object worker extends Cross[WorkerModule]("0.4")
    class WorkerModule(scalaNativeWorkerVersion: String) extends MillApiModule {
    def scalaVersion = Deps.workerScalaVersion212
    def moduleDeps = Seq(scalanativelib.api)
    def ivyDeps = scalaNativeWorkerVersion match {
      case "0.4" =>
        Agg(
          Deps.osLib,
          Deps.Scalanative_0_4.scalanativeTools,
          Deps.Scalanative_0_4.scalanativeUtil,
          Deps.Scalanative_0_4.scalanativeNir,
          Deps.Scalanative_0_4.scalanativeTestRunner
        )
    }
  }
}

object bsp extends MillModule {
  override def compileModuleDeps = Seq(scalalib, scalajslib, scalanativelib)
  def ivyDeps = Agg(
    Deps.bsp,
    Deps.sbtTestInterface
  )
  object newbsp extends MillModule {
    override def moduleDeps = Seq(
      main,
      main.core,
      scalalib,
      bsp
    )
    override def ivyDeps = Agg(
      Deps.bsp,
      Deps.sbtTestInterface
    )
    override val test = new Tests(implicitly)
    class Tests(ctx0: mill.define.Ctx) extends super.Tests(ctx0) {
      override def ivyDeps = Agg(Deps.scalatest)
      override def testFrameworks = Seq("org.scalatest.tools.Framework")
      override def scalacPluginClasspath =
        super.scalacPluginClasspath() ++ Seq(main.moduledefs.jar())
    }
  }
}

def testRepos = T{
  Seq(
    "MILL_ACYCLIC_REPO" ->
      shared.downloadTestRepo("lihaoyi/acyclic", "bc41cd09a287e2c270271e27ccdb3066173a8598", T.ctx.dest/"acyclic"),
    "MILL_JAWN_REPO" ->
      shared.downloadTestRepo("non/jawn", "fd8dc2b41ce70269889320aeabf8614fe1e8fbcb", T.ctx.dest/"jawn"),
    "MILL_BETTERFILES_REPO" ->
      shared.downloadTestRepo("pathikrit/better-files", "ba74ae9ef784dcf37f1b22c3990037a4fcc6b5f8", T.ctx.dest/"better-files"),
    "MILL_AMMONITE_REPO" ->
      shared.downloadTestRepo("lihaoyi/ammonite", "26b7ebcace16b4b5b4b68f9344ea6f6f48d9b53e", T.ctx.dest/"ammonite"),
    "MILL_UPICKLE_REPO" ->
      shared.downloadTestRepo("lihaoyi/upickle", "7f33085c890db7550a226c349832eabc3cd18769", T.ctx.dest/"upickle"),
    "MILL_PLAY_JSON_REPO" ->
      shared.downloadTestRepo("playframework/play-json", "0a5ba16a03f3b343ac335117eb314e7713366fd4", T.ctx.dest/"play-json"),
    "MILL_CAFFEINE_REPO" ->
      shared.downloadTestRepo("ben-manes/caffeine", "c02c623aedded8174030596989769c2fecb82fe4", T.ctx.dest/"caffeine")
  )
}

object integration extends MillModule {
  def moduleDeps = Seq(main.moduledefs, scalalib, scalajslib, scalanativelib)
  def testArgs = T{
    scalajslib.testArgs() ++
    scalalib.worker.testArgs() ++
    scalalib.backgroundwrapper.testArgs() ++
    scalanativelib.testArgs() ++
    Seq(
      "-DMILL_TESTNG=" + contrib.testng.runClasspath().map(_.path).mkString(","),
      "-DMILL_VERSION=" + publishVersion(),
      "-DMILL_SCALA_LIB=" + scalalib.runClasspath().map(_.path).mkString(","),
      "-Djna.nosys=true"
    ) ++
    (for((k, v) <- testRepos()) yield s"-D$k=$v")
  }
  def forkArgs = testArgs()
}


def launcherScript(shellJvmArgs: Seq[String],
                   cmdJvmArgs: Seq[String],
                   shellClassPath: Agg[String],
                   cmdClassPath: Agg[String]) = {
  mill.modules.Jvm.universalScript(
    shellCommands = {
      val jvmArgsStr = shellJvmArgs.mkString(" ")
      def java(mainClass: String, passMillJvmOpts: Boolean) = {
        val millJvmOpts = if (passMillJvmOpts) "$mill_jvm_opts" else ""
        s"""exec "$$JAVACMD" $jvmArgsStr $$JAVA_OPTS $millJvmOpts -cp "${shellClassPath.mkString(":")}" $mainClass "$$@""""
      }

      s"""if [ -z "$$JAVA_HOME" ] ; then
         |  JAVACMD="java"
         |else
         |  JAVACMD="$$JAVA_HOME/bin/java"
         |fi
         |
         |mill_jvm_opts=""
         |init_mill_jvm_opts () {
         |  if [ -z $$MILL_JVM_OPTS_PATH ] ; then
         |    mill_jvm_opts_file=".mill-jvm-opts"
         |  else
         |    mill_jvm_opts_file=$$MILL_JVM_OPTS_PATH
         |  fi
         |
         |  if [ -f "$$mill_jvm_opts_file" ] ; then
         |    while IFS= read line
         |    do
         |      case $$line in
         |        "-X"*) mill_jvm_opts="$${mill_jvm_opts} $$line"
         |      esac
         |    done <"$$mill_jvm_opts_file"
         |  fi
         |}
         |
         |# Client-server mode doesn't seem to work on WSL, just disable it for now
         |# https://stackoverflow.com/a/43618657/871202
         |if grep -qEi "(Microsoft|WSL)" /proc/version > /dev/null 2> /dev/null ; then
         |    init_mill_jvm_opts
         |    COURSIER_CACHE=.coursier ${java("mill.MillMain", true)}
         |else
         |    case "$$1" in
         |      -i | --interactive | --repl | --no-server )
         |        init_mill_jvm_opts
         |        ${java("mill.MillMain", true)}
         |        ;;
         |      *)
         |        ${java("mill.main.client.MillClientMain", false)}
         |        ;;
         |esac
         |fi
         |""".stripMargin
    },
    cmdCommands = {
      val jvmArgsStr = cmdJvmArgs.mkString(" ")
      def java(mainClass: String, passMillJvmOpts: Boolean) = {
        val millJvmOpts = if (passMillJvmOpts) "!mill_jvm_opts!" else ""
        s""""%JAVACMD%" $jvmArgsStr %JAVA_OPTS% $millJvmOpts -cp "${cmdClassPath.mkString(";")}" $mainClass %*"""
      }

      s"""setlocal EnableDelayedExpansion
         |set "JAVACMD=java.exe"
         |if not "%JAVA_HOME%"=="" set "JAVACMD=%JAVA_HOME%\\bin\\java.exe"
         |if "%1" == "-i" set _I_=true
         |if "%1" == "--interactive" set _I_=true
         |if "%1" == "--repl" set _I_=true
         |if "%1" == "--no-server" set _I_=true
         |
         |set "mill_jvm_opts="
         |set "mill_jvm_opts_file=.mill-jvm-opts"
         |if not "%MILL_JVM_OPTS_PATH%"=="" set "mill_jvm_opts_file=%MILL_JVM_OPTS_PATH%"
         |
         |if defined _I_ (
         |  if exist %mill_jvm_opts_file% (
         |    for /f "delims=" %%G in (%mill_jvm_opts_file%) do (
         |      set line=%%G
         |      if "!line:~0,2!"=="-X" set "mill_jvm_opts=!mill_jvm_opts! !line!"
         |    )
         |  )
         |  ${java("mill.MillMain", true)}
         |) else (
         |  ${java("mill.main.client.MillClientMain", false)}
         |)
         |endlocal
         |""".stripMargin
    }
  )
}

object dev extends MillModule {
  def moduleDeps = Seq(scalalib, scalajslib, scalanativelib, bsp, bsp.newbsp)


  def forkArgs =
    (
      scalalib.testArgs() ++
      scalajslib.testArgs() ++
      scalalib.worker.testArgs() ++
      scalanativelib.testArgs() ++
      scalalib.backgroundwrapper.testArgs() ++
      // Workaround for Zinc/JNA bug
      // https://github.com/sbt/sbt/blame/6718803ee6023ab041b045a6988fafcfae9d15b5/main/src/main/scala/sbt/Main.scala#L130
      Seq(
        "-Djna.nosys=true",
        "-DMILL_VERSION=" + publishVersion(),
        "-DMILL_CLASSPATH=" + runClasspath().map(_.path.toString).mkString(",")
      )
    ).distinct

  def launcher = T{
    val isWin = scala.util.Properties.isWin
    val outputPath = T.ctx.dest / (if (isWin) "run.bat" else "run")

    os.write(outputPath, prependShellScript())

    if (!isWin) {
      os.perms.set(outputPath, "rwxrwxrwx")
    }
    PathRef(outputPath)
  }

  override def extraPublish: T[Seq[PublishInfo]] = T{ Seq(
    PublishInfo(file = assembly(), classifier = Some("assembly"), ivyConfig = "compile")
  )}

  def assembly = T{
    val isWin = scala.util.Properties.isWin
    val millPath = T.ctx.dest / (if (isWin) "mill.bat" else "mill")
    os.move(super.assembly().path, millPath)
    PathRef(millPath)
  }

  def prependShellScript = T{
    val (millArgs, otherArgs) = forkArgs().partition(arg => arg.startsWith("-DMILL") && !arg.startsWith("-DMILL_VERSION"))
    // Pass Mill options via file, due to small max args limit in Windows
    val vmOptionsFile = T.ctx.dest / "mill.properties"
    val millOptionsContent = millArgs.map(_.drop(2).replace("\\", "/")).mkString("\r\n") // drop -D prefix, replace \ with /
    os.write(vmOptionsFile, millOptionsContent)
    val jvmArgs = otherArgs ++ List(s"-DMILL_OPTIONS_PATH=$vmOptionsFile")
    val classpath = runClasspath().map(_.path.toString)
    launcherScript(
      jvmArgs,
      jvmArgs,
      classpath,
      Agg(pathingJar().path.toString) // TODO not working yet on Windows! see #791
    )
  }

  def pathingJar = T{
    // see http://todayguesswhat.blogspot.com/2011/03/jar-manifestmf-class-path-referencing.html
    // for more detailed explanation
    val isWin = scala.util.Properties.isWin
    val classpath = runClasspath().map{ pathRef =>
      val path = if (isWin) "/" + pathRef.path.toString.replace("\\", "/")
                 else pathRef.path.toString
      if (path.endsWith(".jar")) path
      else path + "/"
    }.mkString(" ")
    val manifestEntries = Map[String,String](
        java.util.jar.Attributes.Name.MANIFEST_VERSION.toString -> "1.0",
        "Created-By" -> "Scala mill",
        "Class-Path" -> classpath
      )
    mill.modules.Jvm.createJar(Agg(), mill.modules.Jvm.JarManifest(manifestEntries))
  }

  def run(args: String*) = T.command{
    args match{
      case Nil => mill.eval.Result.Failure("Need to pass in cwd as first argument to dev.run")
      case wd0 +: rest =>
        val wd = os.Path(wd0, os.pwd)
        os.makeDir.all(wd)
        mill.modules.Jvm.runSubprocess(
          Seq(launcher().path.toString) ++ rest,
          forkEnv(),
          workingDir = wd
        )
        mill.eval.Result.Success(())
    }

  }
}

object docs extends Module {

  /** Generates the mill documentation with Antora. */
  object antora extends Module {
    def npmBase: T[os.Path] = T.persistent { T.dest }
    def prepareAntora(npmDir: os.Path) = {
      Jvm.runSubprocess(
        commandArgs = Seq(
          "npm",
          "install",
          "@antora/cli",
          "@antora/site-generator-default",
          "gitlab:antora/xref-validator"
        ),
        envArgs = Map(),
        workingDir = npmDir
      )
    }
    def runAntora(npmDir: os.Path, workDir: os.Path, args: Seq[String])(implicit
        ctx: mill.api.Ctx.Log
    ) = {
      prepareAntora(npmDir)
      val cmdArgs =
        Seq(s"${npmDir}/node_modules/@antora/cli/bin/antora") ++ args
      ctx.log.debug(s"command: ${cmdArgs.mkString("'", "' '", "'")}")
      Jvm.runSubprocess(
        commandArgs = cmdArgs,
        envArgs = Map("CI" -> "true"),
        workingDir = workDir
      )
      PathRef(workDir / "build" / "site")
    }
    def sources: Source = T.source(millSourcePath)
    def supplementalFiles = T.source(millSourcePath / "supplemental-ui")
    def devAntoraSources: Target[PathRef] = T {
      val dest = T.dest
      shared.mycopy(sources().path, dest, mergeFolders = true)
      val lines = os.read(dest / "antora.yml").linesIterator.map {
        case l if l.startsWith("version:") =>
          s"version: 'master'" + "\n" + s"display-version: '${millVersion()}'"
        case l if l.startsWith("    mill-version:") =>
          s"    mill-version: '${millVersion()}'"
        case l if l.startsWith("    mill-last-tag:") =>
          s"    mill-last-tag: '${millLastTag()}'"
        case l => l
      }
      os.write.over(dest / "antora.yml", lines.mkString("\n"))
      PathRef(dest)
    }
    def githubPagesPlaybookText(authorMode: Boolean): Task[String] = T.task {
      s"""site:
         |  title: Mill
         |  url: ${Settings.docUrl}
         |  start_page: mill::Intro_to_Mill.adoc
         |
         |content:
         |  sources:
         |    - url: ${if (authorMode) baseDir else Settings.projectUrl}
         |      branches: ${ if(Settings.docBranches.isEmpty) "~"
              else Settings.docBranches.map("'" + _ + "'").mkString("[", ",", "]") }
         |      tags: ${Settings.docTags.map("'" + _ + "'").mkString("[", ",", "]")}
         |      start_path: docs/antora
         |    # the master documentation (always in author mode)
         |    - url: ${baseDir}
         |      # edit_url: ${ Settings.projectUrl }/edit/{refname}/{path}
         |      branches: HEAD
         |      start_path: ${devAntoraSources().path.relativeTo(baseDir)}
         |ui:
         |  bundle:
         |    url: https://gitlab.com/antora/antora-ui-default/-/jobs/artifacts/master/raw/build/ui-bundle.zip?job=bundle-stable
         |    snapshot: true
         |  supplemental_files: ${supplementalFiles().path.toString()}
         |
         |asciidoc:
         |  attributes:
         |    mill-github-url: ${Settings.projectUrl}
         |    mill-doc-url: ${Settings.docUrl}
         |    utest-github-url: https://github.com/com-lihaoyi/utest
         |    upickle-github-url: https://github.com/com-lihaoyi/upickle
         |
         |""".stripMargin
    }
    def githubPages = T {
      generatePages(authorMode = false)()
    }
    def localPages = T {
      generatePages(authorMode = true)()
    }
    def generatePages(authorMode: Boolean) = T.task {
      // dependency to sources
      sources()
      val docSite = T.dest
      val playbook = docSite / "antora-playbook.yml"
      val siteDir = docSite / "site"
      os.write(
        target = playbook,
        data = githubPagesPlaybookText(authorMode)(),
        createFolders = true
      )
      // check xrefs
      runAntora(
        npmDir = npmBase(),
        workDir = docSite,
        args = Seq(
          "--generator",
          "@antora/xref-validator",
          playbook.last,
          "--to-dir",
          siteDir.toString(),
          "--attribute",
          "page-pagination"
        ) ++
          Seq("--fetch").filter(_ => !authorMode)
      )
      // generate site (we can skip the --fetch now)
      runAntora(
        npmDir = npmBase(),
        workDir = docSite,
        args = Seq(
          playbook.last,
          "--to-dir",
          siteDir.toString(),
          "--attribute",
          "page-pagination"
        )
      )
      os.write(siteDir / ".nojekyll", "")
      // sanitize devAntora source URLs
      sanitizeDevUrls(siteDir, devAntoraSources().path, sources().path, baseDir)
      PathRef(siteDir)
    }
//    def htmlCleanerIvyDeps = T{ Agg(ivy"net.sourceforge.htmlcleaner:htmlcleaner:2.24")}
    def sanitizeDevUrls(
        dir: os.Path,
        sourceDir: os.Path,
        newSourceDir: os.Path,
        baseDir: os.Path
    ): Unit = {
      val pathToRemove = sourceDir.relativeTo(baseDir).toString()
      val replacePath = newSourceDir.relativeTo(baseDir).toString()
//      println(s"Cleaning relative path '${pathToRemove}' ...")
      import org.htmlcleaner._
      val cleaner = new HtmlCleaner()
      var changed = false
      os.walk(dir).foreach { file =>
        if (os.isFile(file) && file.ext == "html") {
          val node: TagNode = cleaner.clean(file.toIO)
          node.traverse { (parentNode: TagNode, htmlNode: HtmlNode) =>
            htmlNode match {
              case tag: TagNode if tag.getName() == "a" =>
                Option(tag.getAttributeByName("href")).foreach { href =>
                  val newHref = href.replace(pathToRemove, replacePath)
                  if (href != newHref) {
                    tag.removeAttribute("href")
                    tag.addAttribute("href", newHref)
                    changed = true
                    println(s"Replaced: '${href}' --> '${newHref}'")
                  }
                }
                true
              case _ => true
            }
          }
          if(changed) {
            println(s"Writing '${file}' ...")
            val newHtml = new SimpleHtmlSerializer(cleaner.getProperties()).getAsString(node)
            os.write.over(file, newHtml)
          }
        }
      }
    }
  }
}

def assembly = T{

  val version = millVersion()
  val devRunClasspath = dev.runClasspath().map(_.path)
  val filename = if (scala.util.Properties.isWin) "mill.bat" else "mill"
  val commonArgs = Seq(
    "-DMILL_VERSION=" + version,
    // Workaround for Zinc/JNA bug
    // https://github.com/sbt/sbt/blame/6718803ee6023ab041b045a6988fafcfae9d15b5/main/src/main/scala/sbt/Main.scala#L130
    "-Djna.nosys=true"
  )
  val shellArgs = Seq("-DMILL_CLASSPATH=$0") ++ commonArgs
  val cmdArgs = Seq(""""-DMILL_CLASSPATH=%~dpnx0"""") ++ commonArgs
  os.move(
    Jvm.createAssembly(
      devRunClasspath,
      prependShellScript = launcherScript(
        shellArgs,
        cmdArgs,
        Agg("$0"),
        Agg("%~dpnx0")
      )
    ).path,
    T.ctx.dest / filename
  )
  PathRef(T.ctx.dest / filename)
}

def millBootstrap = T.sources(os.pwd / "mill")

def launcher = T{
  val outputPath = T.ctx.dest / "mill"
  val millBootstrapGrepPrefix = "\nDEFAULT_MILL_VERSION="
  os.write(
    outputPath,
    os.read(millBootstrap().head.path)
      .replaceAll(
        millBootstrapGrepPrefix + "[^\\n]+",
        millBootstrapGrepPrefix + millVersion()
      )
  )
  os.perms.set(outputPath, "rwxrwxrwx")
  PathRef(outputPath)
}

def uploadToGithub(authKey: String) = T.command{
  val vcsState = VcsVersion.vcsState()
  val label = vcsState.format()
  if(label != millVersion()) sys.error("Modified mill version detected, aborting upload")
  val releaseTag = vcsState.lastTag.getOrElse(sys.error("Incomplete git history. No tag found.\nIf on CI, make sure your git checkout job includes enough history."))

  if (releaseTag == label){
    scalaj.http.Http(s"https://api.github.com/repos/${Settings.githubOrg}/${Settings.githubRepo}/releases")
      .postData(
        ujson.write(
          ujson.Obj(
            "tag_name" -> releaseTag,
            "name" -> releaseTag
          )
        )
      )
      .header("Authorization", "token " + authKey)
      .asString
  }

  for(example <- Seq("example-1", "example-2", "example-3")) {
    os.copy(os.pwd / "example" / example, T.dest / example)
    os.copy(launcher().path, T.dest / example / "mill")
    os.proc("zip", "-r", T.dest / s"$example.zip", example).call(cwd = T.dest)
    upload.apply(T.dest / s"$example.zip", releaseTag, label + "-" + example + ".zip", authKey, Settings.githubOrg, Settings.githubRepo)
  }
  upload.apply(assembly().path, releaseTag, label + "-assembly", authKey, Settings.githubOrg, Settings.githubRepo)

  upload.apply(launcher().path, releaseTag, label, authKey, Settings.githubOrg, Settings.githubRepo)
}<|MERGE_RESOLUTION|>--- conflicted
+++ resolved
@@ -96,14 +96,9 @@
   val scalametaTrees = ivy"org.scalameta::trees:4.4.13"
   def scalaReflect(scalaVersion: String) = ivy"org.scala-lang:scala-reflect:${scalaVersion}"
   def scalacScoveragePlugin = ivy"org.scoverage::scalac-scoverage-plugin:1.4.1"
-<<<<<<< HEAD
   def scalatest = ivy"org.scalatest::scalatest:3.2.3"
-  val sourcecode = ivy"com.lihaoyi::sourcecode:0.2.1"
-  val upickle = ivy"com.lihaoyi::upickle:1.2.2"
-=======
   val sourcecode = ivy"com.lihaoyi::sourcecode:0.2.5"
   val upickle = ivy"com.lihaoyi::upickle:1.3.11"
->>>>>>> b261b5f1
   val utest = ivy"com.lihaoyi::utest:0.7.5"
   val zinc = ivy"org.scala-sbt::zinc:1.5.0"
   val bsp = ivy"ch.epfl.scala:bsp4j:2.0.0-M13"
