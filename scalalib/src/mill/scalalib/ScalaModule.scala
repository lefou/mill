package mill
package scalalib

import ammonite.ops._
import coursier.Repository
import mill.define.Task
import mill.define.TaskModule
import mill.eval.{PathRef, Result}
import mill.modules.Jvm
import mill.modules.Jvm.{createAssembly, createJar, subprocess}
import Lib._
import mill.util.Loose.Agg
import mill.util.DummyInputStream

/**
  * Core configuration required to compile a single Scala compilation target
  */
trait ScalaModule extends mill.Module with TaskModule { outer =>
  def defaultCommandName() = "run"
  trait Tests extends TestModule{
    def scalaVersion = outer.scalaVersion()
    override def repositories = outer.repositories
    override def scalacPluginIvyDeps = outer.scalacPluginIvyDeps
    override def scalacOptions = outer.scalacOptions
    override def scalaWorker = outer.scalaWorker
    override def moduleDeps = Seq(outer)
  }
  def scalaVersion: T[String]

  def mainClass: T[Option[String]] = None

  def scalaWorker: ScalaWorkerModule = mill.scalalib.ScalaWorkerModule

  def finalMainClassOpt: T[Either[String, String]] = T{
    mainClass() match{
      case Some(m) => Right(m)
      case None =>
        scalaWorker.worker().discoverMainClasses(compile())match {
          case Seq() => Left("No main class specified or found")
          case Seq(main) => Right(main)
          case mains =>
            Left(
              s"Multiple main classes found (${mains.mkString(",")}) " +
                "please explicitly specify which one to use by overriding mainClass"
            )
        }
    }
  }

  def finalMainClass: T[String] = T{
    finalMainClassOpt() match {
      case Right(main) => Result.Success(main)
      case Left(msg)   => Result.Failure(msg)
    }
  }

  def ivyDeps = T{ Agg.empty[Dep] }
  def compileIvyDeps = T{ Agg.empty[Dep] }
  def scalacPluginIvyDeps = T{ Agg.empty[Dep] }
  def runIvyDeps = T{ Agg.empty[Dep] }

  def scalacOptions = T{ Seq.empty[String] }
  def javacOptions = T{ Seq.empty[String] }

  def moduleDeps = Seq.empty[ScalaModule]


  def transitiveModuleDeps: Seq[ScalaModule] = {
    Seq(this) ++ moduleDeps.flatMap(_.transitiveModuleDeps).distinct
  }
  def unmanagedClasspath = T{ Agg.empty[PathRef] }


  def transitiveIvyDeps: T[Agg[Dep]] = T{
    ivyDeps() ++ Task.traverse(moduleDeps)(_.transitiveIvyDeps)().flatten
  }

  def upstreamCompileOutput = T{
    Task.traverse(moduleDeps)(_.compile)
  }

  def upstreamRunClasspath: T[Agg[PathRef]] = T{
    Task.traverse(moduleDeps)(_.runClasspath)().flatten
  }

  def resolveDeps(deps: Task[Agg[Dep]], sources: Boolean = false) = T.task{
    resolveDependencies(
      repositories,
      scalaVersion(),
      deps(),
      platformSuffix(),
      sources
    )
  }


  def repositories: Seq[Repository] = scalaWorker.repositories

  def platformSuffix = T{ "" }

  def scalaCompilerBridgeSources = T{
    resolveDependencies(
      repositories,
      scalaVersion(),
      Seq(ivy"org.scala-sbt::compiler-bridge:1.1.0"),
      sources = true
    )
  }

  def scalacPluginClasspath: T[Agg[PathRef]] = T {
    resolveDeps(scalacPluginIvyDeps)()
  }

  def scalaLibraryIvyDeps = T{ scalaRuntimeIvyDeps(scalaVersion()) }
  /**
    * Classpath of the Scala Compiler & any compiler plugins
    */
  def scalaCompilerClasspath: T[Agg[PathRef]] = T{
    resolveDeps(
      T.task{scalaCompilerIvyDeps(scalaVersion()) ++ scalaRuntimeIvyDeps(scalaVersion())}
    )()
  }


  def prependShellScript: T[String] = T{
    mainClass() match{
      case None => ""
      case Some(cls) =>
        mill.modules.Jvm.launcherShellScript(
          cls,
          Agg("$0"),
          forkArgs()
        )
    }
  }

  def sources = T.sources{ millSourcePath / 'src }
  def resources = T.sources{ millSourcePath / 'resources }
  def generatedSources = T{ Seq.empty[PathRef] }
  def allSources = T{ sources() ++ generatedSources() }

  def allSourceFiles = T{
    for {
      root <- allSources()
      if exists(root.path)
      path <- ls.rec(root.path)
      if path.isFile && (path.ext == "scala" || path.ext == "java")
    } yield PathRef(path)
  }

  def compile: T[CompilationResult] = T.persistent{
    scalaWorker.worker().compileScala(
      scalaVersion(),
      allSourceFiles().map(_.path),
      scalaCompilerBridgeSources().map(_.path),
      compileClasspath().map(_.path),
      scalaCompilerClasspath().map(_.path),
      scalacOptions(),
      scalacPluginClasspath().map(_.path),
      javacOptions(),
      upstreamCompileOutput()
    )
  }

  def compileClasspath = T{
    upstreamRunClasspath() ++
    resources() ++
    unmanagedClasspath() ++
    resolveDeps(T.task{compileIvyDeps() ++ scalaLibraryIvyDeps() ++ transitiveIvyDeps()})()
  }

  def upstreamAssemblyClasspath = T{
    upstreamRunClasspath() ++
    unmanagedClasspath() ++
    resolveDeps(T.task{runIvyDeps() ++ scalaLibraryIvyDeps() ++ transitiveIvyDeps()})()
  }

  def runClasspath = T{
    Agg(compile().classes) ++
    resources() ++
    upstreamAssemblyClasspath()

  }

  /**
    * Build the assembly for upstream dependencies separate from the current classpath
    *
    * This should allow much faster assembly creation in the common case where
    * upstream dependencies do not change
    */
  def upstreamAssembly = T{
    createAssembly(upstreamAssemblyClasspath().map(_.path), mainClass())
  }

  def assembly = T{
    createAssembly(
      Agg.from(resources().map(_.path)) ++ Agg(compile().classes.path),
      mainClass(),
      prependShellScript(),
      Some(upstreamAssembly().path)
    )
  }


  def jar = T{
    createJar(
      (resources() ++ Seq(compile().classes)).map(_.path).filter(exists),
      mainClass()
    )
  }

  def docJar = T {
    val outDir = T.ctx().dest

    val javadocDir = outDir / 'javadoc
    mkdir(javadocDir)

    val files = for{
      ref <- allSources()
      if exists(ref.path)
      p <- ls.rec(ref.path)
      if p.isFile
    } yield p.toNIO.toString

    val options = Seq("-d", javadocDir.toNIO.toString, "-usejavacp")

    if (files.nonEmpty) subprocess(
      "scala.tools.nsc.ScalaDoc",
      scalaCompilerClasspath().map(_.path) ++ runClasspath().filter(_.path.ext != "pom").map(_.path),
      mainArgs = (files ++ options).toSeq
    )

    createJar(Agg(javadocDir))(outDir)
  }

  def sourceJar = T {
    createJar((allSources() ++ resources()).map(_.path).filter(exists))
  }

  def forkArgs = T{ Seq.empty[String] }

  def forkEnv = T{ sys.env.toMap }

  def launcher = T{
    Result.Success(
      Jvm.createLauncher(
        finalMainClass(),
        runClasspath().map(_.path),
        forkArgs()
      )
    )
  }

  def ivyDepsTree(inverse: Boolean = false) = T.command {
    import coursier.{Cache, Fetch, Resolution}

    val flattened = ivyDeps().map(depToDependency(_, scalaVersion(), platformSuffix())).toSeq
    val start = Resolution(flattened.toSet)
    val fetch = Fetch.from(repositories, Cache.fetch())
    val resolution = start.process.run(fetch).unsafePerformSync

    println(coursier.util.Print.dependencyTree(flattened, resolution,
      printExclusions = false, reverse = inverse))

    Result.Success()
  }

  def runLocal(args: String*) = T.command {
    Jvm.runLocal(
      finalMainClass(),
      runClasspath().map(_.path),
      args
    )
  }

  def run(args: String*) = T.command{
    Jvm.interactiveSubprocess(
      finalMainClass(),
      runClasspath().map(_.path),
      forkArgs(),
      forkEnv(),
      args,
      workingDir = ammonite.ops.pwd
    )
  }


  def runMainLocal(mainClass: String, args: String*) = T.command {
    Jvm.runLocal(
      mainClass,
      runClasspath().map(_.path),
      args
    )
  }

  def runMain(mainClass: String, args: String*) = T.command{
    Jvm.interactiveSubprocess(
      mainClass,
      runClasspath().map(_.path),
      forkArgs(),
      forkEnv(),
      args,
      workingDir = ammonite.ops.pwd
    )
  }

  def console() = T.command{
    if (T.ctx().log.inStream == DummyInputStream){
      Result.Failure("repl needs to be run with the -i/--interactive flag")
    }else{
      Jvm.interactiveSubprocess(
        mainClass = "scala.tools.nsc.MainGenericRunner",
        classPath = runClasspath().map(_.path) ++ scalaCompilerClasspath().map(_.path),
        mainArgs = Seq("-usejavacp"),
        workingDir = pwd
      )
      Result.Success()
    }
  }

  def ammoniteReplClasspath = T{
    resolveDeps(T.task{Agg(ivy"com.lihaoyi:::ammonite:1.0.5-7-f032887")})()
  }
  def repl() = T.command{
    if (T.ctx().log.inStream == DummyInputStream){
      Result.Failure("repl needs to be run with the -i/--interactive flag")
    }else{
      Jvm.interactiveSubprocess(
        mainClass = "ammonite.Main",
        classPath = runClasspath().map(_.path) ++ ammoniteReplClasspath().map(_.path),
        mainArgs = Nil,
        workingDir = pwd
      )
      Result.Success()
    }

  }

  // publish artifact with name "mill_2.12.4" instead of "mill_2.12"
  def crossFullScalaVersion: T[Boolean] = false

  def artifactScalaVersion: T[String] = T {
    if (crossFullScalaVersion()) scalaVersion()
    else Lib.scalaBinaryVersion(scalaVersion())
  }
  def artifactName: T[String] = millModuleSegments.parts.mkString("-")

  def artifactSuffix: T[String] = T { s"_${artifactScalaVersion()}" }
}


object TestModule{
  def handleResults(doneMsg: String, results: Seq[TestRunner.Result]) = {

    val badTests = results.filter(x => Set("Error", "Failure").contains(x.status))
    if (badTests.isEmpty) Result.Success((doneMsg, results))
    else {
      val suffix = if (badTests.length == 1) "" else " and " + (badTests.length-1) + " more"

      Result.Failure(
        badTests.head.fullyQualifiedName + " " + badTests.head.selector + suffix,
        Some((doneMsg, results))
      )
    }
  }
}
trait TestModule extends ScalaModule with TaskModule {
  override def defaultCommandName() = "test"
  def testFrameworks: T[Seq[String]]

  def forkWorkingDir = ammonite.ops.pwd

  def test(args: String*) = T.command{
    val outputPath = T.ctx().dest/"out.json"

    Jvm.subprocess(
      mainClass = "mill.scalaworker.ScalaWorker",
      classPath = scalaWorker.classpath(),
      jvmArgs = forkArgs(),
      envArgs = forkEnv(),
<<<<<<< HEAD
      mainArgs =
        Seq(testFrameworks().length.toString) ++
        testFrameworks() ++
        Seq(runClasspath().length.toString) ++
        runClasspath().map(_.path.toString) ++
        Seq(args.length.toString) ++
        args ++
        Seq(outputPath.toString, T.ctx().log.colored.toString, compile().classes.path.toString),
=======
      mainArgs = Seq(
        T.ctx().home.toString,
        testFrameworks().mkString(" "),
        runClasspath().map(_.path).mkString(" "),
        Seq(compile().classes.path).mkString(" "),
        args.mkString(" "),
        outputPath.toString,
        T.ctx().log.colored.toString
      ),
>>>>>>> e7ac7323
      workingDir = forkWorkingDir
    )

    val jsonOutput = upickle.json.read(outputPath.toIO)
    val (doneMsg, results) = upickle.default.readJs[(String, Seq[TestRunner.Result])](jsonOutput)
    TestModule.handleResults(doneMsg, results)

  }
  def testLocal(args: String*) = T.command{
    val outputPath = T.ctx().dest/"out.json"

    scalaWorker.worker().runTests(
      TestRunner.frameworks(testFrameworks()),
      runClasspath().map(_.path),
      Agg(compile().classes.path),
      args
    )

    val jsonOutput = upickle.json.read(outputPath.toIO)
    val (doneMsg, results) = upickle.default.readJs[(String, Seq[TestRunner.Result])](jsonOutput)
    TestModule.handleResults(doneMsg, results)

  }
}<|MERGE_RESOLUTION|>--- conflicted
+++ resolved
@@ -378,7 +378,6 @@
       classPath = scalaWorker.classpath(),
       jvmArgs = forkArgs(),
       envArgs = forkEnv(),
-<<<<<<< HEAD
       mainArgs =
         Seq(testFrameworks().length.toString) ++
         testFrameworks() ++
@@ -386,18 +385,7 @@
         runClasspath().map(_.path.toString) ++
         Seq(args.length.toString) ++
         args ++
-        Seq(outputPath.toString, T.ctx().log.colored.toString, compile().classes.path.toString),
-=======
-      mainArgs = Seq(
-        T.ctx().home.toString,
-        testFrameworks().mkString(" "),
-        runClasspath().map(_.path).mkString(" "),
-        Seq(compile().classes.path).mkString(" "),
-        args.mkString(" "),
-        outputPath.toString,
-        T.ctx().log.colored.toString
-      ),
->>>>>>> e7ac7323
+        Seq(outputPath.toString, T.ctx().log.colored.toString, compile().classes.path.toString, T.ctx().home.toString),
       workingDir = forkWorkingDir
     )
 
