--- conflicted
+++ resolved
@@ -7,14 +7,9 @@
 import scala.util.Properties
 import io.github.retronym.java9rtexport.Export
 import mill.api.{DummyInputStream, internal}
-<<<<<<< HEAD
+import mill.api.SystemStreams
 import mill.main.{BspServerResult, MillException}
-import mill.util.SystemStreams
-=======
-import mill.main.BspServerResult
-import mill.api.SystemStreams
-import mill.util.{PrintLogger, Util}
->>>>>>> 8dfceab7
+import mill.util.{PrintLogger}
 
 import java.lang.reflect.InvocationTargetException
 import scala.util.control.NonFatal
@@ -65,7 +60,6 @@
           userSpecifiedProperties0 = Map(),
           initialSystemProperties = sys.props.toMap
         )
-<<<<<<< HEAD
       } catch {
         case e: MillException =>
           System.err.println(e.getMessage())
@@ -82,11 +76,7 @@
         System.setOut(initialSystemStreams.out)
         System.setErr(initialSystemStreams.err)
         System.setIn(initialSystemStreams.in)
-        openStreams.foreach(_.close())
-=======
-      finally {
         cleanupStreams.foreach(_.close())
->>>>>>> 8dfceab7
       }
     System.exit(if (result) 0 else 1)
   }
